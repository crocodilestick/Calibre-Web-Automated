# Byte-compiled / optimized / DLL files
__pycache__/
*.py[cod]
*$py.class

# C extensions
*.so

# Test tracking (personal use, not for repo)
TEST_IMPLEMENTATION_STATUS.md
TEST_FIXTURES_IMPLEMENTATION.md
TESTING_STRATEGY.md

# Enviroment Guff
.devcontainer
poetry.lock
replit.nix
.replit
.breakpoints
.venv
.vscode
.history
cwa-wiki/
docs/
.venv-activate.sh
test_venv
cwa.code-workspace
<<<<<<< HEAD

=======
>>>>>>> d8d78f8f

# Test Scripts
DEV
*/REFERENCE
cwa.db
*.epub
# BUT allow test fixture ebooks
!tests/fixtures/**/*.epub
!tests/fixtures/**/*.mobi
!tests/fixtures/**/*.txt
!tests/fixtures/**/*.pdf

# Dev files
*.txz

# Distribution / packaging
.Python
build/
develop-eggs/
dist/
downloads/
eggs/
.eggs/
lib/
lib64/
parts/
sdist/
var/
wheels/
share/python-wheels/
*.egg-info/
.installed.cfg
*.egg
MANIFEST


# PyInstaller
#  Usually these files are written by a python script from a template
#  before PyInstaller builds the exe, so as to inject date/other infos into it.
*.manifest
*.spec

# Installer logs
pip-log.txt
pip-delete-this-directory.txt

# Unit test / coverage reports
htmlcov/
.tox/
.nox/
.coverage
.coverage.*
.cache
nosetests.xml
coverage.xml
coverage.md
*.cover
*.py,cover
.hypothesis/
.pytest_cache/
cover/

# Translations
*.mo
*.pot
*.po~

# Django stuff:
*.log
local_settings.py
db.sqlite3
db.sqlite3-journal

# Flask stuff:
instance/
.webassets-cache

# Scrapy stuff:
.scrapy

# Sphinx documentation
docs/_build/

# PyBuilder
.pybuilder/
target/

# Jupyter Notebook
.ipynb_checkpoints

# IPython
profile_default/
ipython_config.py

# pyenv
#   For a library or package, you might want to ignore these files since the code is
#   intended to run in multiple environments; otherwise, check them in:
# .python-version

# pipenv
#   According to pypa/pipenv#598, it is recommended to include Pipfile.lock in version control.
#   However, in case of collaboration, if having platform-specific dependencies or dependencies
#   having no cross-platform support, pipenv may install dependencies that don't work, or not
#   install all needed dependencies.
#Pipfile.lock

# poetry
#   Similar to Pipfile.lock, it is generally recommended to include poetry.lock in version control.
#   This is especially recommended for binary packages to ensure reproducibility, and is more
#   commonly ignored for libraries.
#   https://python-poetry.org/docs/basic-usage/#commit-your-poetrylock-file-to-version-control
#poetry.lock

# pdm
#   Similar to Pipfile.lock, it is generally recommended to include pdm.lock in version control.
#pdm.lock
#   pdm stores project-wide configurations in .pdm.toml, but it is recommended to not include it
#   in version control.
#   https://pdm.fming.dev/#use-with-ide
.pdm.toml

# PEP 582; used by e.g. github.com/David-OConnor/pyflow and github.com/pdm-project/pdm
__pypackages__/

# Celery stuff
celerybeat-schedule
celerybeat.pid

# SageMath parsed files
*.sage.py

# Environments
*.env
.venv
env/
venv/
ENV/
env.bak/
venv.bak/

# Spyder project settings
.spyderproject
.spyproject

# Rope project settings
.ropeproject

# mkdocs documentation
/site

# mypy
.mypy_cache/
.dmypy.json
dmypy.json

# Pyre type checker
.pyre/

# pytype static type analyzer
.pytype/

# Cython debug symbols
cython_debug/

# PyCharm
#  JetBrains specific template is maintained in a separate JetBrains.gitignore that can
#  be found at https://github.com/github/gitignore/blob/main/Global/JetBrains.gitignore
#  and can be added to the global gitignore or merged into this file.  For a more nuclear
#  option (not recommended) you can uncomment the following to ignore the entire idea folder.
#.idea/

# Dev instance files for testing in the same folder
instance/<|MERGE_RESOLUTION|>--- conflicted
+++ resolved
@@ -25,10 +25,8 @@
 .venv-activate.sh
 test_venv
 cwa.code-workspace
-<<<<<<< HEAD
-
-=======
->>>>>>> d8d78f8f
+
+
 
 # Test Scripts
 DEV
