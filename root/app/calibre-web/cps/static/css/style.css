--- conflicted
+++ resolved
@@ -755,12 +755,9 @@
 .stats_see_more_btn {
   border-radius: 6px !important;
   margin-bottom: 0px !important;
-<<<<<<< HEAD
-=======
 }
 
 .refresh-cwa {
   width: -webkit-fill-available;
   justify-content: space-evenly;
->>>>>>> 2756bde5
 }