#  This file is part of the Calibre-Web (https://github.com/janeczku/calibre-web)
#    Copyright (C) 2018-2019 OzzieIsaacs, cervinko, jkrehm, bodybybuddha, ok11,
#                            andy29485, idalin, Kyosfonica, wuqi, Kennyl, lemmsh,
#                            falgh1, grunjol, csitko, ytils, xybydy, trasba, vrabe,
#                            ruben-herold, marblepebble, JackED42, SiphonSquirrel,
#                            apetresc, nanu-c, mutschler
#
#  This program is free software: you can redistribute it and/or modify
#  it under the terms of the GNU General Public License as published by
#  the Free Software Foundation, either version 3 of the License, or
#  (at your option) any later version.
#
#  This program is distributed in the hope that it will be useful,
#  but WITHOUT ANY WARRANTY; without even the implied warranty of
#  MERCHANTABILITY or FITNESS FOR A PARTICULAR PURPOSE.  See the
#  GNU General Public License for more details.
#
#  You should have received a copy of the GNU General Public License
#  along with this program. If not, see <http://www.gnu.org/licenses/>.

import os
import json
import mimetypes
import chardet  # dependency of requests
import copy
import importlib

# CWA Imports
import sqlite3
import json
from hashlib import md5

from flask import Blueprint, jsonify
from flask import request, redirect, send_from_directory, make_response, flash, abort, url_for, Response
from flask import session as flask_session
from flask_babel import gettext as _
from flask_babel import get_locale
from .cw_login import login_user, logout_user, current_user
from flask_limiter import RateLimitExceeded
from flask_limiter.util import get_remote_address
from sqlalchemy.exc import IntegrityError, InvalidRequestError, OperationalError
from sqlalchemy.sql.expression import text, func, false, not_, and_, or_
from sqlalchemy.orm.attributes import flag_modified
from sqlalchemy.sql.functions import coalesce
from werkzeug.datastructures import Headers
from werkzeug.security import generate_password_hash, check_password_hash

from . import constants, logger, isoLanguages, services
from . import db, ub, config, app
from . import calibre_db, kobo_sync_status
from .search import render_search_results, render_adv_search_results
from .gdriveutils import getFileFromEbooksFolder, do_gdrive_download
from .helper import check_valid_domain, check_email, check_username, \
    get_book_cover, get_series_cover_thumbnail, get_download_link, send_mail, generate_random_password, \
    send_registration_mail, check_send_to_ereader, check_read_formats, tags_filters, reset_password, valid_email, \
    edit_book_read_status, valid_password
from .pagination import Pagination
from .redirect import get_redirect_location
from .cw_babel import get_available_locale
from .usermanagement import login_required_if_no_ano
from .kobo_sync_status import remove_synced_book
from .render_template import render_title_template
from .kobo_sync_status import change_archived_books
from . import limiter
from .services.worker import WorkerThread
from .tasks_status import render_task_status
from .usermanagement import user_login_required
from .string_helper import strip_whitespaces


feature_support = {
    'ldap': bool(services.ldap),
    'goodreads': bool(services.goodreads_support),
    'kobo': bool(services.kobo),
    'hardcover' : bool(services.hardcover)
}

try:
    from .oauth_bb import oauth_check, register_user_with_oauth, logout_oauth_user, get_oauth_status

    feature_support['oauth'] = True
except ImportError:
    feature_support['oauth'] = False
    oauth_check = {}
    register_user_with_oauth = logout_oauth_user = get_oauth_status = None

from functools import wraps

try:
    from natsort import natsorted as sort
except ImportError:
    sort = sorted  # Just use regular sort then, may cause issues with badly named pages in cbz/cbr files


sql_version = importlib.metadata.version("sqlalchemy")
sqlalchemy_version2 = ([int(x) for x in sql_version.split('.')] >= [2, 0, 0])


@app.after_request
def add_security_headers(resp):
    default_src = ([host.strip() for host in config.config_trustedhosts.split(',') if host] +
                   ["'self'", "'unsafe-inline'", "'unsafe-eval'"])
    csp = "default-src " + ' '.join(default_src)
    if request.endpoint == "web.read_book" and config.config_use_google_drive:
        csp +=" blob: "
    csp += "; font-src 'self' data:"
    if request.endpoint == "web.read_book":
        csp += " blob: "
    csp += "; img-src 'self'"
    if request.path.startswith("/author/") and config.config_use_goodreads:
        csp += " images.gr-assets.com i.gr-assets.com s.gr-assets.com"
    csp += " data:"
    if request.endpoint == "edit-book.show_edit_book" or config.config_use_google_drive:
        csp += " *"
    if request.endpoint == "web.read_book":
        csp += " blob: ; style-src-elem 'self' blob: 'unsafe-inline'"
    csp += "; object-src 'none';"
    resp.headers['Content-Security-Policy'] = csp
    resp.headers['X-Content-Type-Options'] = 'nosniff'
    resp.headers['X-Frame-Options'] = 'SAMEORIGIN'
    resp.headers['X-XSS-Protection'] = '1; mode=block'
    resp.headers['Strict-Transport-Security'] = 'max-age=31536000';
    return resp


web = Blueprint('web', __name__)

log = logger.create()


# ################################### Login logic and rights management ###############################################


def download_required(f):
    @wraps(f)
    def inner(*args, **kwargs):
        if current_user.role_download():
            return f(*args, **kwargs)
        abort(403)

    return inner


def viewer_required(f):
    @wraps(f)
    def inner(*args, **kwargs):
        if current_user.role_viewer():
            return f(*args, **kwargs)
        abort(403)

    return inner


# ################################### data provider functions #########################################################


@web.route("/ajax/emailstat")
@user_login_required
def get_email_status_json():
    tasks = WorkerThread.get_instance().tasks
    return jsonify(render_task_status(tasks))


@web.route("/ajax/bookmark/<int:book_id>/<book_format>", methods=['POST'])
@user_login_required
def set_bookmark(book_id, book_format):
    bookmark_key = request.form["bookmark"]
    ub.session.query(ub.Bookmark).filter(and_(ub.Bookmark.user_id == int(current_user.id),
                                              ub.Bookmark.book_id == book_id,
                                              ub.Bookmark.format == book_format)).delete()
    if not bookmark_key:
        ub.session_commit()
        return "", 204

    l_bookmark = ub.Bookmark(user_id=current_user.id,
                             book_id=book_id,
                             format=book_format,
                             bookmark_key=bookmark_key)
    ub.session.merge(l_bookmark)
    ub.session_commit("Bookmark for user {} in book {} created".format(current_user.id, book_id))
    return "", 201


@web.route("/ajax/toggleread/<int:book_id>", methods=['POST'])
@user_login_required
def toggle_read(book_id):
    message = edit_book_read_status(book_id)
    if message:
        return message, 400
    else:
        return message


@web.route("/ajax/togglearchived/<int:book_id>", methods=['POST'])
@user_login_required
def toggle_archived(book_id):
    change_archived_books(book_id, message="Book {} archive bit toggled".format(book_id))
    # Remove book from syncd books list to force resync (?)
    remove_synced_book(book_id)
    return ""


@web.route("/ajax/view", methods=["POST"])
@login_required_if_no_ano
def update_view():
    to_save = request.get_json()
    try:
        for element in to_save:
            for param in to_save[element]:
                current_user.set_view_property(element, param, to_save[element][param])
    except Exception as ex:
        log.error("Could not save view_settings: %r %r: %e", request, to_save, ex)
        return "Invalid request", 400
    return "1", 200


'''
@web.route("/ajax/getcomic/<int:book_id>/<book_format>/<int:page>")
@user_login_required
def get_comic_book(book_id, book_format, page):
    book = calibre_db.get_book(book_id)
    if not book:
        return "", 204
    else:
        for bookformat in book.data:
            if bookformat.format.lower() == book_format.lower():
                cbr_file = os.path.join(config.config_calibre_dir, book.path, bookformat.name) + "." + book_format
                if book_format in ("cbr", "rar"):
                    if feature_support['rar'] == True:
                        rarfile.UNRAR_TOOL = config.config_rarfile_location
                        try:
                            rf = rarfile.RarFile(cbr_file)
                            names = sort(rf.namelist())
                            extract = lambda page: rf.read(names[page])
                        except:
                            # rarfile not valid
                            log.error('Unrar binary not found, or unable to decompress file %s', cbr_file)
                            return "", 204
                    else:
                        log.info('Unrar is not supported please install python rarfile extension')
                        # no support means return nothing
                        return "", 204
                elif book_format in ("cbz", "zip"):
                    zf = zipfile.ZipFile(cbr_file)
                    names=sort(zf.namelist())
                    extract = lambda page: zf.read(names[page])
                elif book_format in ("cbt", "tar"):
                    tf = tarfile.TarFile(cbr_file)
                    names=sort(tf.getnames())
                    extract = lambda page: tf.extractfile(names[page]).read()
                else:
                    log.error('unsupported comic format')
                    return "", 204

                b64 = codecs.encode(extract(page), 'base64').decode()
                ext = names[page].rpartition('.')[-1]
                if ext not in ('png', 'gif', 'jpg', 'jpeg', 'webp'):
                    ext = 'png'
                extractedfile="data:image/" + ext + ";base64," + b64
                fileData={"name": names[page], "page":page, "last":len(names)-1, "content": extractedfile}
                return make_response(json.dumps(fileData))
        return "", 204
'''


# ################################### Typeahead ##################################################################


@web.route("/get_authors_json", methods=['GET'])
@login_required_if_no_ano
def get_authors_json():
    return calibre_db.get_typeahead(db.Authors, request.args.get('q'), ('|', ','))


@web.route("/get_publishers_json", methods=['GET'])
@login_required_if_no_ano
def get_publishers_json():
    return calibre_db.get_typeahead(db.Publishers, request.args.get('q'), ('|', ','))


@web.route("/get_tags_json", methods=['GET'])
@login_required_if_no_ano
def get_tags_json():
    return calibre_db.get_typeahead(db.Tags, request.args.get('q'), tag_filter=tags_filters())


@web.route("/get_series_json", methods=['GET'])
@login_required_if_no_ano
def get_series_json():
    return calibre_db.get_typeahead(db.Series, request.args.get('q'))


@web.route("/get_languages_json", methods=['GET'])
@login_required_if_no_ano
def get_languages_json():
    query = (request.args.get('q') or '').lower()
    language_names = isoLanguages.get_language_names(get_locale())
    entries_start = [s for key, s in language_names.items() if s.lower().startswith(query.lower())]
    if len(entries_start) < 5:
        entries = [s for key, s in language_names.items() if query in s.lower()]
        entries_start.extend(entries[0:(5 - len(entries_start))])
        entries_start = list(set(entries_start))
    json_dumps = json.dumps([dict(name=r) for r in entries_start[0:5]])
    return json_dumps


@web.route("/get_matching_tags", methods=['GET'])
@login_required_if_no_ano
def get_matching_tags():
    tag_dict = {'tags': []}
    q = calibre_db.session.query(db.Books).filter(calibre_db.common_filters(True))
    calibre_db.create_functions()
    # calibre_db.session.connection().connection.connection.create_function("lower", 1, db.lcase)
    author_input = request.args.get('authors') or ''
    title_input = request.args.get('title') or ''
    include_tag_inputs = request.args.getlist('include_tag') or ''
    exclude_tag_inputs = request.args.getlist('exclude_tag') or ''
    q = q.filter(db.Books.authors.any(func.lower(db.Authors.name).ilike("%" + author_input + "%")),
                 func.lower(db.Books.title).ilike("%" + title_input + "%"))
    if len(include_tag_inputs) > 0:
        for tag in include_tag_inputs:
            q = q.filter(db.Books.tags.any(db.Tags.id == tag))
    if len(exclude_tag_inputs) > 0:
        for tag in exclude_tag_inputs:
            q = q.filter(not_(db.Books.tags.any(db.Tags.id == tag)))
    for book in q:
        for tag in book.tags:
            if tag.id not in tag_dict['tags']:
                tag_dict['tags'].append(tag.id)
    json_dumps = json.dumps(tag_dict)
    return json_dumps


def generate_char_list(entries): # data_colum, db_link):
    char_list = list()
    for entry in entries:
        upper_char = entry[0].name[0].upper()
        if upper_char not in char_list:
            char_list.append(upper_char)
    return char_list


def query_char_list(data_colum, db_link):
    results = (calibre_db.session.query(func.upper(func.substr(data_colum, 1, 1)).label('char'))
            .join(db_link).join(db.Books).filter(calibre_db.common_filters())
            .group_by(func.upper(func.substr(data_colum, 1, 1))).all())
    return results


def get_sort_function(sort_param, data):
    order = [db.Books.timestamp.desc()]
    if sort_param == 'stored':
        sort_param = current_user.get_view_property(data, 'stored')
    else:
        current_user.set_view_property(data, 'stored', sort_param)
    if sort_param == 'pubnew':
        order = [db.Books.pubdate.desc()]
    if sort_param == 'pubold':
        order = [db.Books.pubdate]
    if sort_param == 'abc':
        order = [db.Books.sort]
    if sort_param == 'zyx':
        order = [db.Books.sort.desc()]
    if sort_param == 'new':
        order = [db.Books.timestamp.desc()]
    if sort_param == 'old':
        order = [db.Books.timestamp]
    if sort_param == 'authaz':
        order = [db.Books.author_sort.asc(), db.Series.name, db.Books.series_index]
    if sort_param == 'authza':
        order = [db.Books.author_sort.desc(), db.Series.name.desc(), db.Books.series_index.desc()]
    if sort_param == 'seriesasc':
        order = [db.Books.series_index.asc()]
    if sort_param == 'seriesdesc':
        order = [db.Books.series_index.desc()]
    if sort_param == 'hotdesc':
        order = [func.count(ub.Downloads.book_id).desc()]
    if sort_param == 'hotasc':
        order = [func.count(ub.Downloads.book_id).asc()]
    if sort_param is None:
        sort_param = "new"
    return order, sort_param


def cwa_get_library_location() -> str:
    con = sqlite3.connect("/config/app.db")
    cur = con.cursor()
    split_library = cur.execute('SELECT config_calibre_split FROM settings;').fetchone()[0]

    if split_library:
        split_path = cur.execute('SELECT config_calibre_split_dir FROM settings;').fetchone()[0]
        con.close()
        return split_path
    else:
        dirs = {}
        with open('/app/calibre-web-automated/dirs.json', 'r') as f:
            dirs: dict[str, str] = json.load(f)
        library_dir = f"{dirs['calibre_library_dir']}/"
        return library_dir

def cwa_get_num_books_in_library() -> int:
    try:
        # Path to user's Calibre library's metadata.db
        db_path = cwa_get_library_location() + "metadata.db"
        # Connect to the SQLite database
        conn = sqlite3.connect(db_path)
        cursor = conn.cursor()
        # Query the number of books
        cursor.execute("SELECT COUNT(*) FROM books")
        count = cursor.fetchone()[0]
        # Close the connection
        conn.close()
        # Return the result
        return count
    except Exception:
        return 0


def render_books_list(data, sort_param, book_id, page):
    order = get_sort_function(sort_param, data)
    if data == "rated":
        return render_rated_books(page, book_id, order=order)
    elif data == "discover":
        return render_discover_books(book_id)
    elif data == "unread":
        return render_read_books(page, False, order=order)
    elif data == "read":
        return render_read_books(page, True, order=order)
    elif data == "hot":
        return render_hot_books(page, order)
    elif data == "download":
        return render_downloaded_books(page, order, book_id)
    elif data == "author":
        return render_author_books(page, book_id, order)
    elif data == "publisher":
        return render_publisher_books(page, book_id, order)
    elif data == "series":
        return render_series_books(page, book_id, order)
    elif data == "ratings":
        return render_ratings_books(page, book_id, order)
    elif data == "formats":
        return render_formats_books(page, book_id, order)
    elif data == "category":
        return render_category_books(page, book_id, order)
    elif data == "language":
        return render_language_books(page, book_id, order)
    elif data == "archived":
        return render_archived_books(page, order)
    elif data == "search":
        term = request.args.get('query', None)
        offset = int(int(config.config_books_per_page) * (page - 1))
        return render_search_results(term, offset, order, config.config_books_per_page)
    elif data == "advsearch":
        term = json.loads(flask_session.get('query', '{}'))
        offset = int(int(config.config_books_per_page) * (page - 1))
        return render_adv_search_results(term, offset, order, config.config_books_per_page)
    else:
        website = data or "newest"
        entries, random, pagination = calibre_db.fill_indexpage(page, 0, db.Books, True, order[0],
                                                                True, config.config_read_column,
                                                                db.books_series_link,
                                                                db.Books.id == db.books_series_link.c.book,
                                                                db.Series)
        return render_title_template('index.html', random=random, entries=entries, pagination=pagination,
                                     title=_(f"Books ({cwa_get_num_books_in_library():,})"), page=website, order=order[1])


def render_rated_books(page, book_id, order):
    if current_user.check_visibility(constants.SIDEBAR_BEST_RATED):
        entries, random, pagination = calibre_db.fill_indexpage(page, 0,
                                                                db.Books,
                                                                db.Books.ratings.any(db.Ratings.rating > 9),
                                                                order[0],
                                                                True, config.config_read_column,
                                                                db.books_series_link,
                                                                db.Books.id == db.books_series_link.c.book,
                                                                db.Series)

        return render_title_template('index.html', random=random, entries=entries, pagination=pagination,
                                     id=book_id, title=_("Top Rated Books"), page="rated", order=order[1])
    else:
        abort(404)


def render_discover_books(book_id):
    if current_user.check_visibility(constants.SIDEBAR_RANDOM):
        entries, __, ___ = calibre_db.fill_indexpage(1, 0, db.Books, True, [func.randomblob(2)],
                                                            join_archive_read=True,
                                                            config_read_column=config.config_read_column)
        pagination = Pagination(1, config.config_books_per_page, config.config_books_per_page)
        return render_title_template('index.html', random=false(), entries=entries, pagination=pagination, id=book_id,
                                     title=_("Discover (Random Books)"), page="discover")
    else:
        abort(404)


def render_hot_books(page, order):
    if current_user.check_visibility(constants.SIDEBAR_HOT):
        if order[1] not in ['hotasc', 'hotdesc']:
            # Unary expression comparison only working (for this expression) in sqlalchemy 1.4+
            # if not (order[0][0].compare(func.count(ub.Downloads.book_id).desc()) or
            #        order[0][0].compare(func.count(ub.Downloads.book_id).asc())):
            order = [func.count(ub.Downloads.book_id).desc()], 'hotdesc'
        if current_user.show_detail_random():
            random_query = calibre_db.generate_linked_query(config.config_read_column, db.Books)
            random = (random_query.filter(calibre_db.common_filters())
                     .order_by(func.random())
                     .limit(config.config_random_books).all())
        else:
            random = false()

        off = int(int(config.config_books_per_page) * (page - 1))
        all_books = ub.session.query(ub.Downloads, func.count(ub.Downloads.book_id)) \
            .order_by(*order[0]).group_by(ub.Downloads.book_id)
        hot_books = all_books.offset(off).limit(config.config_books_per_page)
        entries = list()
        for book in hot_books:
            query = calibre_db.generate_linked_query(config.config_read_column, db.Books)
            download_book = query.filter(calibre_db.common_filters()).filter(
                book.Downloads.book_id == db.Books.id).first()
            if download_book:
                entries.append(download_book)
            else:
                ub.delete_download(book.Downloads.book_id)
        num_books = entries.__len__()
        pagination = Pagination(page, config.config_books_per_page, num_books)
        return render_title_template('index.html', random=random, entries=entries, pagination=pagination,
                                     title=_("Hot Books (Most Downloaded)"), page="hot", order=order[1])
    else:
        abort(404)


def render_downloaded_books(page, order, user_id):
    if current_user.role_admin():
        user_id = int(user_id)
    else:
        user_id = current_user.id
    user = ub.session.query(ub.User).filter(ub.User.id == user_id).first()
    if current_user.check_visibility(constants.SIDEBAR_DOWNLOAD) and user:
        entries, random, pagination = calibre_db.fill_indexpage(page,
                                                            0,
                                                            db.Books,
                                                            ub.Downloads.user_id == user_id,
                                                            order[0],
                                                            True, config.config_read_column,
                                                            db.books_series_link,
                                                            db.Books.id == db.books_series_link.c.book,
                                                            db.Series,
                                                            ub.Downloads, db.Books.id == ub.Downloads.book_id)
        for book in entries:
            if not (calibre_db.session.query(db.Books).filter(calibre_db.common_filters())
                    .filter(db.Books.id == book.Books.id).first()):
                ub.delete_download(book.Books.id)
        return render_title_template('index.html',
                                     random=random,
                                     entries=entries,
                                     pagination=pagination,
                                     id=user_id,
                                     title=_("Downloaded books by %(user)s", user=user.name),
                                     page="download",
                                     order=order[1])
    else:
        abort(404)


def render_author_books(page, author_id, order):
    entries, __, pagination = calibre_db.fill_indexpage(page, 0,
                                                        db.Books,
                                                        db.Books.authors.any(db.Authors.id == author_id),
                                                        [order[0][0], db.Series.name, db.Books.series_index],
                                                        True, config.config_read_column,
                                                        db.books_series_link,
                                                        db.books_series_link.c.book == db.Books.id,
                                                        db.Series)
    if entries is None or not len(entries):
        flash(_("Oops! Selected book is unavailable. File does not exist or is not accessible"),
              category="error")
        return redirect(url_for("web.index"))
    if sqlalchemy_version2:
        author = calibre_db.session.get(db.Authors, author_id)
    else:
        author = calibre_db.session.query(db.Authors).get(author_id)
    author_name = author.name.replace('|', ',')

    author_info = None
    other_books = []
    if services.goodreads_support and config.config_use_goodreads:
        author_info = services.goodreads_support.get_author_info(author_name)
        book_entries = [entry.Books for entry in entries]
        other_books = services.goodreads_support.get_other_books(author_info, book_entries)
    return render_title_template('author.html', entries=entries, pagination=pagination, id=author_id,
                                 title=_("Author: %(name)s", name=author_name), author=author_info,
                                 other_books=other_books, page="author", order=order[1])


def render_publisher_books(page, book_id, order):
    if book_id == '-1':
        entries, random, pagination = calibre_db.fill_indexpage(page, 0,
                                                                db.Books,
                                                                db.Publishers.name == None,
                                                                [db.Series.name, order[0][0], db.Books.series_index],
                                                                True, config.config_read_column,
                                                                db.books_publishers_link,
                                                                db.Books.id == db.books_publishers_link.c.book,
                                                                db.Publishers,
                                                                db.books_series_link,
                                                                db.Books.id == db.books_series_link.c.book,
                                                                db.Series)
        publisher = _("None")
    else:
        publisher = calibre_db.session.query(db.Publishers).filter(db.Publishers.id == book_id).first()
        if publisher:
            entries, random, pagination = calibre_db.fill_indexpage(page, 0,
                                                                    db.Books,
                                                                    db.Books.publishers.any(
                                                                        db.Publishers.id == book_id),
                                                                    [db.Series.name, order[0][0],
                                                                     db.Books.series_index],
                                                                    True, config.config_read_column,
                                                                    db.books_series_link,
                                                                    db.Books.id == db.books_series_link.c.book,
                                                                    db.Series)
            publisher = publisher.name
        else:
            abort(404)

    return render_title_template('index.html', random=random, entries=entries, pagination=pagination, id=book_id,
                                 title=_("Publisher: %(name)s", name=publisher),
                                 page="publisher",
                                 order=order[1])


def render_series_books(page, book_id, order):
    if book_id == '-1':
        entries, random, pagination = calibre_db.fill_indexpage(page, 0,
                                                                db.Books,
                                                                db.Series.name == None,
                                                                [order[0][0]],
                                                                True, config.config_read_column,
                                                                db.books_series_link,
                                                                db.Books.id == db.books_series_link.c.book,
                                                                db.Series)
        series_name = _("None")
    else:
        series_name = calibre_db.session.query(db.Series).filter(db.Series.id == book_id).first()
        if series_name:
            entries, random, pagination = calibre_db.fill_indexpage(page, 0,
                                                                    db.Books,
                                                                    db.Books.series.any(db.Series.id == book_id),
                                                                    [order[0][0]],
                                                                    True, config.config_read_column)
            series_name = series_name.name
        else:
            abort(404)
    return render_title_template('index.html', random=random, pagination=pagination, entries=entries, id=book_id,
                                 title=_("Series: %(serie)s", serie=series_name), page="series", order=order[1])


def render_ratings_books(page, book_id, order):
    if book_id == '-1':
        db_filter = coalesce(db.Ratings.rating, 0) < 1
        entries, random, pagination = calibre_db.fill_indexpage(page, 0,
                                                                db.Books,
                                                                db_filter,
                                                                [order[0][0]],
                                                                True, config.config_read_column,
                                                                db.books_ratings_link,
                                                                db.Books.id == db.books_ratings_link.c.book,
                                                                db.Ratings)
        title = _("Rating: None")
    else:
        name = calibre_db.session.query(db.Ratings).filter(db.Ratings.id == book_id).first()
        if name:
            entries, random, pagination = calibre_db.fill_indexpage(page, 0,
                                                                    db.Books,
                                                                    db.Books.ratings.any(db.Ratings.id == book_id),
                                                                    [order[0][0]],
                                                                    True, config.config_read_column)
            title = _("Rating: %(rating)s stars", rating=int(name.rating / 2))
        else:
            abort(404)
    return render_title_template('index.html', random=random, pagination=pagination, entries=entries, id=book_id,
                                 title=title, page="ratings", order=order[1])


def render_formats_books(page, book_id, order):
    if book_id == '-1':
        name = _("None")
        entries, random, pagination = calibre_db.fill_indexpage(page, 0,
                                                                db.Books,
                                                                db.Data.format == None,
                                                                [order[0][0]],
                                                                True, config.config_read_column,
                                                                db.Data)

    else:
        name = calibre_db.session.query(db.Data).filter(db.Data.format == book_id.upper()).first()
        if name:
            name = name.format
            entries, random, pagination = calibre_db.fill_indexpage(page, 0,
                                                                    db.Books,
                                                                    db.Books.data.any(
                                                                        db.Data.format == book_id.upper()),
                                                                    [order[0][0]],
                                                                    True, config.config_read_column)
        else:
            abort(404)

    return render_title_template('index.html', random=random, pagination=pagination, entries=entries, id=book_id,
                                 title=_("File format: %(format)s", format=name),
                                 page="formats",
                                 order=order[1])


def render_category_books(page, book_id, order):
    if book_id == '-1':
        entries, random, pagination = calibre_db.fill_indexpage(page, 0,
                                                                db.Books,
                                                                db.Tags.name == None,
                                                                [order[0][0], db.Series.name, db.Books.series_index],
                                                                True, config.config_read_column,
                                                                db.books_tags_link,
                                                                db.Books.id == db.books_tags_link.c.book,
                                                                db.Tags,
                                                                db.books_series_link,
                                                                db.Books.id == db.books_series_link.c.book,
                                                                db.Series)
        tagsname = _("None")
    else:
        tagsname = calibre_db.session.query(db.Tags).filter(db.Tags.id == book_id).first()
        if tagsname:
            entries, random, pagination = calibre_db.fill_indexpage(page, 0,
                                                                    db.Books,
                                                                    db.Books.tags.any(db.Tags.id == book_id),
                                                                    [order[0][0], db.Series.name,
                                                                     db.Books.series_index],
                                                                    True, config.config_read_column,
                                                                    db.books_series_link,
                                                                    db.Books.id == db.books_series_link.c.book,
                                                                    db.Series)
            tagsname = tagsname.name
        else:
            abort(404)
    return render_title_template('index.html', random=random, entries=entries, pagination=pagination, id=book_id,
                                 title=_("Category: %(name)s", name=tagsname), page="category", order=order[1])


def render_language_books(page, name, order):
    try:
        if name.lower() != "none":
            lang_name = isoLanguages.get_language_name(get_locale(), name)
            if lang_name == "Unknown":
                abort(404)
        else:
            lang_name = _("None")
    except KeyError:
        abort(404)
    if name == "none":
        entries, random, pagination = calibre_db.fill_indexpage(page, 0,
                                                                db.Books,
                                                                db.Languages.lang_code == None,
                                                                [order[0][0]],
                                                                True, config.config_read_column,
                                                                db.books_languages_link,
                                                                db.Books.id == db.books_languages_link.c.book,
                                                                db.Languages)
    else:
        entries, random, pagination = calibre_db.fill_indexpage(page, 0,
                                                                db.Books,
                                                                db.Books.languages.any(db.Languages.lang_code == name),
                                                                [order[0][0]],
                                                                True, config.config_read_column)
    return render_title_template('index.html', random=random, entries=entries, pagination=pagination, id=name,
                                 title=_("Language: %(name)s", name=lang_name), page="language", order=order[1])


def render_read_books(page, are_read, as_xml=False, order=None):
    sort_param = order[0] if order else []
    if not config.config_read_column:
        if are_read:
            db_filter = and_(ub.ReadBook.user_id == int(current_user.id),
                             ub.ReadBook.read_status == ub.ReadBook.STATUS_FINISHED)
        else:
            db_filter = coalesce(ub.ReadBook.read_status, 0) != ub.ReadBook.STATUS_FINISHED
    else:
        try:
            if are_read:
                db_filter = db.cc_classes[config.config_read_column].value == True
            else:
                db_filter = coalesce(db.cc_classes[config.config_read_column].value, False) != True
        except (KeyError, AttributeError, IndexError):
            log.error("Custom Column No.{} does not exist in calibre database".format(config.config_read_column))
            if not as_xml:
                flash(_("Custom Column No.%(column)d does not exist in calibre database",
                        column=config.config_read_column),
                      category="error")
                return redirect(url_for("web.index"))
            return []  # ToDo: Handle error Case for opds

    entries, random, pagination = calibre_db.fill_indexpage(page, 0,
                                                            db.Books,
                                                            db_filter,
                                                            sort_param,
                                                            True, config.config_read_column,
                                                            db.books_series_link,
                                                            db.Books.id == db.books_series_link.c.book,
                                                            db.Series)

    if as_xml:
        return entries, pagination
    else:
        if are_read:
            name = _('Read Books') + ' (' + str(pagination.total_count) + ')'
            page_name = "read"
        else:
            name = _('Unread Books') + ' (' + str(pagination.total_count) + ')'
            page_name = "unread"
        return render_title_template('index.html', random=random, entries=entries, pagination=pagination,
                                     title=name, page=page_name, order=order[1])


def render_archived_books(page, sort_param):
    order = sort_param[0] or []
    archived_books = (ub.session.query(ub.ArchivedBook)
                      .filter(ub.ArchivedBook.user_id == int(current_user.id))
                      .filter(ub.ArchivedBook.is_archived == True)
                      .all())
    archived_book_ids = [archived_book.book_id for archived_book in archived_books]

    archived_filter = db.Books.id.in_(archived_book_ids)

    entries, random, pagination = calibre_db.fill_indexpage_with_archived_books(page, db.Books,
                                                                                0,
                                                                                archived_filter,
                                                                                order,
                                                                                True,
                                                                                True, config.config_read_column)

    name = _('Archived Books') + ' (' + str(len(archived_book_ids)) + ')'
    page_name = "archived"
    return render_title_template('index.html', random=random, entries=entries, pagination=pagination,
                                 title=name, page=page_name, order=sort_param[1])


# ################################### View Books list ##################################################################


@web.route("/", defaults={'page': 1})
@web.route('/page/<int:page>')
@login_required_if_no_ano
def index(page):
    sort_param = (request.args.get('sort') or 'stored').lower()
    return render_books_list("newest", sort_param, 1, page)


@web.route('/<data>/<sort_param>', defaults={'page': 1, 'book_id': 1})
@web.route('/<data>/<sort_param>/', defaults={'page': 1, 'book_id': 1})
@web.route('/<data>/<sort_param>/<book_id>', defaults={'page': 1})
@web.route('/<data>/<sort_param>/<book_id>/<int:page>')
@login_required_if_no_ano
def books_list(data, sort_param, book_id, page):
    return render_books_list(data, sort_param, book_id, page)


@web.route("/table")
@user_login_required
def books_table():
    visibility = current_user.view_settings.get('table', {})
    cc = calibre_db.get_cc_columns(config, filter_config_custom_read=True)
    return render_title_template('book_table.html', title=_("Books List"), cc=cc, page="book_table",
                                 visiblility=visibility)


@web.route("/ajax/listbooks")
@user_login_required
def list_books():
    off = int(request.args.get("offset") or 0)
    limit = int(request.args.get("limit") or config.config_books_per_page)
    search_param = request.args.get("search")
    sort_param = request.args.get("sort", "id")
    order = request.args.get("order", "").lower()
    state = None
    join = tuple()

    if sort_param == "state":
        state = json.loads(request.args.get("state", "[]"))
    elif sort_param == "tags":
        order = [db.Tags.name.asc()] if order == "asc" else [db.Tags.name.desc()]
        join = db.books_tags_link, db.Books.id == db.books_tags_link.c.book, db.Tags
    elif sort_param == "series":
        order = [db.Series.name.asc()] if order == "asc" else [db.Series.name.desc()]
        join = db.books_series_link, db.Books.id == db.books_series_link.c.book, db.Series
    elif sort_param == "publishers":
        order = [db.Publishers.name.asc()] if order == "asc" else [db.Publishers.name.desc()]
        join = db.books_publishers_link, db.Books.id == db.books_publishers_link.c.book, db.Publishers
    elif sort_param == "authors":
        order = [db.Authors.name.asc(), db.Series.name, db.Books.series_index] if order == "asc" \
            else [db.Authors.name.desc(), db.Series.name.desc(), db.Books.series_index.desc()]
        join = db.books_authors_link, db.Books.id == db.books_authors_link.c.book, db.Authors, db.books_series_link, \
            db.Books.id == db.books_series_link.c.book, db.Series
    elif sort_param == "languages":
        order = [db.Languages.lang_code.asc()] if order == "asc" else [db.Languages.lang_code.desc()]
        join = db.books_languages_link, db.Books.id == db.books_languages_link.c.book, db.Languages
    elif order and sort_param in ["sort", "title", "authors_sort", "series_index"]:
        order = [text(sort_param + " " + order)]
    elif not state:
        order = [db.Books.timestamp.desc()]

    total_count = filtered_count = calibre_db.session.query(db.Books).filter(
        calibre_db.common_filters(allow_show_archived=True)).count()
    if state is not None:
        if search_param:
            books = calibre_db.search_query(search_param, config).all()
            filtered_count = len(books)
        else:
            query = calibre_db.generate_linked_query(config.config_read_column, db.Books)
            books = query.filter(calibre_db.common_filters(allow_show_archived=True)).all()
        entries = calibre_db.get_checkbox_sorted(books, state, off, limit, order, True)
    elif search_param:
        entries, filtered_count, __ = calibre_db.get_search_results(search_param,
                                                                    config,
                                                                    off,
                                                                    [order, ''],
                                                                    limit,
                                                                    *join)
    else:
        entries, __, __ = calibre_db.fill_indexpage_with_archived_books((int(off) / (int(limit)) + 1),
                                                                        db.Books,
                                                                        limit,
                                                                        True,
                                                                        order,
                                                                        True,
                                                                        True,
                                                                        config.config_read_column,
                                                                        *join)

    result = list()
    for entry in entries:
        val = entry[0]
        val.is_archived = entry[1] is True
        val.read_status = entry[2] == ub.ReadBook.STATUS_FINISHED
        for lang_index in range(0, len(val.languages)):
            val.languages[lang_index].language_name = isoLanguages.get_language_name(get_locale(), val.languages[
                lang_index].lang_code)
        result.append(val)

    table_entries = {'totalNotFiltered': total_count, 'total': filtered_count, "rows": result}
    js_list = json.dumps(table_entries, cls=db.AlchemyEncoder)

    response = make_response(js_list)
    response.headers["Content-Type"] = "application/json; charset=utf-8"
    return response


@web.route("/ajax/table_settings", methods=['POST'])
@user_login_required
def update_table_settings():
    current_user.view_settings['table'] = json.loads(request.data)
    try:
        try:
            flag_modified(current_user, "view_settings")
        except AttributeError:
            pass
        ub.session.commit()
    except (InvalidRequestError, OperationalError):
        log.error("Invalid request received: %r ", request, )
        return "Invalid request", 400
    return ""


@web.route("/author")
@login_required_if_no_ano
def author_list():
    if current_user.check_visibility(constants.SIDEBAR_AUTHOR):
        if current_user.get_view_property('author', 'dir') == 'desc':
            order = db.Authors.sort.desc()
            order_no = 0
        else:
            order = db.Authors.sort.asc()
            order_no = 1
        entries = calibre_db.session.query(db.Authors, func.count('books_authors_link.book').label('count')) \
            .join(db.books_authors_link).join(db.Books).filter(calibre_db.common_filters()) \
            .group_by(text('books_authors_link.author')).order_by(order).all()
        char_list = query_char_list(db.Authors.sort, db.books_authors_link)
        # If not creating a copy, readonly databases can not display authornames with "|" in it as changing the name
        # starts a change session
        author_copy = copy.deepcopy(entries)
        for entry in author_copy:
            entry.Authors.name = entry.Authors.name.replace('|', ',')
        return render_title_template('list.html', entries=author_copy, folder='web.books_list', charlist=char_list,
                                     title="Authors", page="authorlist", data='author', order=order_no)
    else:
        abort(404)


@web.route("/downloadlist")
@login_required_if_no_ano
def download_list():
    if current_user.get_view_property('download', 'dir') == 'desc':
        order = ub.User.name.desc()
        order_no = 0
    else:
        order = ub.User.name.asc()
        order_no = 1
    if current_user.check_visibility(constants.SIDEBAR_DOWNLOAD) and current_user.role_admin():
        entries = ub.session.query(ub.User, func.count(ub.Downloads.book_id).label('count')) \
            .join(ub.Downloads).group_by(ub.Downloads.user_id).order_by(order).all()
        char_list = ub.session.query(func.upper(func.substr(ub.User.name, 1, 1)).label('char')) \
            .filter(ub.User.role.op('&')(constants.ROLE_ANONYMOUS) != constants.ROLE_ANONYMOUS) \
            .group_by(func.upper(func.substr(ub.User.name, 1, 1))).all()
        return render_title_template('list.html', entries=entries, folder='web.books_list', charlist=char_list,
                                     title=_("Downloads"), page="downloadlist", data="download", order=order_no)
    else:
        abort(404)


@web.route("/publisher")
@login_required_if_no_ano
def publisher_list():
    if current_user.get_view_property('publisher', 'dir') == 'desc':
        order = db.Publishers.name.desc()
        order_no = 0
    else:
        order = db.Publishers.name.asc()
        order_no = 1
    if current_user.check_visibility(constants.SIDEBAR_PUBLISHER):
        entries = calibre_db.session.query(db.Publishers, func.count('books_publishers_link.book').label('count')) \
            .join(db.books_publishers_link).join(db.Books).filter(calibre_db.common_filters()) \
            .group_by(text('books_publishers_link.publisher')).order_by(order).all()
        no_publisher_count = (calibre_db.session.query(db.Books)
                           .outerjoin(db.books_publishers_link).outerjoin(db.Publishers)
                           .filter(db.Publishers.name == None)
                           .filter(calibre_db.common_filters())
                           .count())
        if no_publisher_count:
            entries.append([db.Category(_("None"), "-1"), no_publisher_count])
        entries = sorted(entries, key=lambda x: x[0].name.lower(), reverse=not order_no)
        char_list = generate_char_list(entries)
        return render_title_template('list.html', entries=entries, folder='web.books_list', charlist=char_list,
                                     title=_("Publishers"), page="publisherlist", data="publisher", order=order_no)
    else:
        abort(404)


@web.route("/series")
@login_required_if_no_ano
def series_list():
    if current_user.check_visibility(constants.SIDEBAR_SERIES):
        if current_user.get_view_property('series', 'dir') == 'desc':
            order = db.Series.sort.desc()
            order_no = 0
        else:
            order = db.Series.sort.asc()
            order_no = 1
        char_list = query_char_list(db.Series.sort, db.books_series_link)
        if current_user.get_view_property('series', 'series_view') == 'list':
            entries = calibre_db.session.query(db.Series, func.count('books_series_link.book').label('count')) \
                .join(db.books_series_link).join(db.Books).filter(calibre_db.common_filters()) \
                .group_by(text('books_series_link.series')).order_by(order).all()
            no_series_count = (calibre_db.session.query(db.Books)
                            .outerjoin(db.books_series_link).outerjoin(db.Series)
                            .filter(db.Series.name == None)
                            .filter(calibre_db.common_filters())
                            .count())
            if no_series_count:
                entries.append([db.Category(_("None"), "-1"), no_series_count])
            entries = sorted(entries, key=lambda x: x[0].name.lower(), reverse=not order_no)
            return render_title_template('list.html',
                                         entries=entries,
                                         folder='web.books_list',
                                         charlist=char_list,
                                         title=_("Series"),
                                         page="serieslist",
                                         data="series", order=order_no)
        else:
            entries = (calibre_db.session.query(db.Books, func.count('books_series_link').label('count'),
                                                func.max(db.Books.series_index), db.Books.id)
                       .join(db.books_series_link).join(db.Series).filter(calibre_db.common_filters())
                       .group_by(text('books_series_link.series'))
                       .having(or_(func.max(db.Books.series_index), db.Books.series_index==""))
                       .order_by(order)
                       .all())
            return render_title_template('grid.html', entries=entries, folder='web.books_list', charlist=char_list,
                                         title=_("Series"), page="serieslist", data="series", bodyClass="grid-view",
                                         order=order_no)
    else:
        abort(404)


@web.route("/ratings")
@login_required_if_no_ano
def ratings_list():
    if current_user.check_visibility(constants.SIDEBAR_RATING):
        if current_user.get_view_property('ratings', 'dir') == 'desc':
            order = db.Ratings.rating.desc()
            order_no = 0
        else:
            order = db.Ratings.rating.asc()
            order_no = 1
        entries = calibre_db.session.query(db.Ratings, func.count('books_ratings_link.book').label('count'),
                                           (db.Ratings.rating / 2).label('name')) \
            .join(db.books_ratings_link).join(db.Books).filter(calibre_db.common_filters()) \
            .filter(db.Ratings.rating > 0) \
            .group_by(text('books_ratings_link.rating')).order_by(order).all()
        no_rating_count = (calibre_db.session.query(db.Books)
                           .outerjoin(db.books_ratings_link).outerjoin(db.Ratings)
                           .filter(or_(db.Ratings.rating == None, db.Ratings.rating == 0))
                           .filter(calibre_db.common_filters())
                           .count())
        if no_rating_count:
            entries.append([db.Category(_("None"), "-1", -1), no_rating_count])
        entries = sorted(entries, key=lambda x: x[0].rating, reverse=not order_no)
        return render_title_template('list.html', entries=entries, folder='web.books_list', charlist=list(),
                                     title=_("Ratings list"), page="ratingslist", data="ratings", order=order_no)
    else:
        abort(404)


@web.route("/formats")
@login_required_if_no_ano
def formats_list():
    if current_user.check_visibility(constants.SIDEBAR_FORMAT):
        if current_user.get_view_property('formats', 'dir') == 'desc':
            order = db.Data.format.desc()
            order_no = 0
        else:
            order = db.Data.format.asc()
            order_no = 1
        entries = calibre_db.session.query(db.Data,
                                           func.count('data.book').label('count'),
                                           db.Data.format.label('format')) \
            .join(db.Books).filter(calibre_db.common_filters()) \
            .group_by(db.Data.format).order_by(order).all()
        no_format_count = (calibre_db.session.query(db.Books).outerjoin(db.Data)
                           .filter(db.Data.format == None)
                           .filter(calibre_db.common_filters())
                           .count())
        if no_format_count:
            entries.append([db.Category(_("None"), "-1"), no_format_count])
        return render_title_template('list.html', entries=entries, folder='web.books_list', charlist=list(),
                                     title=_("File formats list"), page="formatslist", data="formats", order=order_no)
    else:
        abort(404)


@web.route("/language")
@login_required_if_no_ano
def language_overview():
    if current_user.check_visibility(constants.SIDEBAR_LANGUAGE) and current_user.filter_language() == "all":
        order_no = 0 if current_user.get_view_property('language', 'dir') == 'desc' else 1
        languages = calibre_db.speaking_language(reverse_order=not order_no, with_count=True)
        char_list = generate_char_list(languages)
        return render_title_template('list.html', entries=languages, folder='web.books_list', charlist=char_list,
                                     title=_("Languages"), page="langlist", data="language", order=order_no)
    else:
        abort(404)


@web.route("/category")
@login_required_if_no_ano
def category_list():
    if current_user.check_visibility(constants.SIDEBAR_CATEGORY):
        if current_user.get_view_property('category', 'dir') == 'desc':
            order = db.Tags.name.desc()
            order_no = 0
        else:
            order = db.Tags.name.asc()
            order_no = 1
        entries = calibre_db.session.query(db.Tags, func.count('books_tags_link.book').label('count')) \
            .join(db.books_tags_link).join(db.Books).order_by(order).filter(calibre_db.common_filters()) \
            .group_by(db.Tags.id).all()
        no_tag_count = (calibre_db.session.query(db.Books)
                         .outerjoin(db.books_tags_link).outerjoin(db.Tags)
                        .filter(db.Tags.name == None)
                         .filter(calibre_db.common_filters())
                         .count())
        if no_tag_count:
            entries.append([db.Category(_("None"), "-1"), no_tag_count])
        entries = sorted(entries, key=lambda x: x[0].name.lower(), reverse=not order_no)
        char_list = generate_char_list(entries)
        return render_title_template('list.html', entries=entries, folder='web.books_list', charlist=char_list,
                                     title=_("Categories"), page="catlist", data="category", order=order_no)
    else:
        abort(404)




# ################################### Download/Send ##################################################################


@web.route("/cover/<int:book_id>")
@web.route("/cover/<int:book_id>/<string:resolution>")
@login_required_if_no_ano
def get_cover(book_id, resolution=None):
    resolutions = {
        'og': constants.COVER_THUMBNAIL_ORIGINAL,
        'sm': constants.COVER_THUMBNAIL_SMALL,
        'md': constants.COVER_THUMBNAIL_MEDIUM,
        'lg': constants.COVER_THUMBNAIL_LARGE,
    }
    cover_resolution = resolutions.get(resolution, None)
    return get_book_cover(book_id, cover_resolution)


@web.route("/series_cover/<int:series_id>")
@web.route("/series_cover/<int:series_id>/<string:resolution>")
@login_required_if_no_ano
def get_series_cover(series_id, resolution=None):
    resolutions = {
        'og': constants.COVER_THUMBNAIL_ORIGINAL,
        'sm': constants.COVER_THUMBNAIL_SMALL,
        'md': constants.COVER_THUMBNAIL_MEDIUM,
        'lg': constants.COVER_THUMBNAIL_LARGE,
    }
    cover_resolution = resolutions.get(resolution, None)
    return get_series_cover_thumbnail(series_id, cover_resolution)



@web.route("/robots.txt")
def get_robots():
    try:
        return send_from_directory(constants.STATIC_DIR, "robots.txt")
    except PermissionError:
        log.error("No permission to access robots.txt file.")
        abort(403)


@web.route("/show/<int:book_id>/<book_format>", defaults={'anyname': 'None'})
@web.route("/show/<int:book_id>/<book_format>/<anyname>")
@login_required_if_no_ano
@viewer_required
def serve_book(book_id, book_format, anyname):
    book_format = book_format.split(".")[0]
    book = calibre_db.get_book(book_id)
    data = calibre_db.get_book_format(book_id, book_format.upper())
    if not data:
        return "File not in Database"
    range_header = request.headers.get('Range', None)

    if config.config_use_google_drive:
        try:
            headers = Headers()
            headers["Content-Type"] = mimetypes.types_map.get('.' + book_format, "application/octet-stream")
            if not range_header:                
                log.info('Serving book: %s', data.name)
                headers['Accept-Ranges'] = 'bytes'
            df = getFileFromEbooksFolder(book.path, data.name + "." + book_format)
            return do_gdrive_download(df, headers, (book_format.upper() == 'TXT'))
        except AttributeError as ex:
            log.error_or_exception(ex)
            return "File Not Found"
    else:
        if book_format.upper() == 'TXT':
            log.info('Serving book: %s', data.name)
            try:
                rawdata = open(os.path.join(config.get_book_path(), book.path, data.name + "." + book_format),
                               "rb").read()
                result = chardet.detect(rawdata)
                try:
                    text_data = rawdata.decode(result['encoding']).encode('utf-8')
                except UnicodeDecodeError as e:
                    log.error("Encoding error in text file {}: {}".format(book.id, e))
                    if "surrogate" in e.reason:
                        text_data = rawdata.decode(result['encoding'], 'surrogatepass').encode('utf-8', 'surrogatepass')
                    else:
                        text_data = rawdata.decode(result['encoding'], 'ignore').encode('utf-8', 'ignore')
                return make_response(text_data)
            except FileNotFoundError:
                log.error("File Not Found")
                return "File Not Found"
        # enable byte range read of pdf
        response = make_response(
            send_from_directory(os.path.join(config.get_book_path(), book.path), data.name + "." + book_format))
        if not range_header:
            log.info('Serving book: %s', data.name)
            response.headers['Accept-Ranges'] = 'bytes'
        return response


@web.route("/download/<int:book_id>/<book_format>", defaults={'anyname': 'None'})
@web.route("/download/<int:book_id>/<book_format>/<anyname>")
@login_required_if_no_ano
@download_required
def download_link(book_id, book_format, anyname):
    client = "kobo" if "Kobo" in request.headers.get('User-Agent') else ""
    return get_download_link(book_id, book_format, client)


@web.route('/send/<int:book_id>/<book_format>/<int:convert>', methods=["POST"])
@login_required_if_no_ano
@download_required
def send_to_ereader(book_id, book_format, convert):
    if not config.get_mail_server_configured():
        response = [{'type': "danger", 'message': _("Please configure the SMTP mail settings first...")}]
        return Response(json.dumps(response), mimetype='application/json')
    elif current_user.kindle_mail:
        result = send_mail(book_id, book_format, convert, current_user.kindle_mail, config.get_book_path(),
                           current_user.name)
        if result is None:
            ub.update_download(book_id, int(current_user.id))
            response = [{'type': "success", 'message': _("Success! Book queued for sending to %(eReadermail)s",
                                                       eReadermail=current_user.kindle_mail)}]
        else:
            response = [{'type': "danger", 'message': _("Oops! There was an error sending book: %(res)s", res=result)}]
    else:
        response = [{'type': "danger", 'message': _("Oops! Please update your profile with a valid eReader Email.")}]
    return Response(json.dumps(response), mimetype='application/json')


# ################################### Login Logout ##################################################################

@web.route('/register', methods=['POST'])
@limiter.limit("40/day", key_func=get_remote_address)
@limiter.limit("3/minute", key_func=get_remote_address)
def register_post():
    if not config.config_public_reg:
        abort(404)
    to_save = request.form.to_dict()
    try:
        limiter.check()
    except RateLimitExceeded:
        flash(_(u"Please wait one minute to register next user"), category="error")
        return render_title_template('register.html', config=config, title=_("Register"), page="register")
    except (ConnectionError, Exception) as e:
        log.error("Connection error to limiter backend: %s", e)
        flash(_("Connection error to limiter backend, please contact your administrator"), category="error")
        return render_title_template('register.html', config=config, title=_("Register"), page="register")
    if current_user is not None and current_user.is_authenticated:
        return redirect(url_for('web.index'))
    if not config.get_mail_server_configured():
        flash(_("Oops! Email server is not configured, please contact your administrator."), category="error")
        return render_title_template('register.html', title=_("Register"), page="register")
    nickname = strip_whitespaces(to_save.get("email", "")) if config.config_register_email else to_save.get('name')
    if not nickname or not to_save.get("email"):
        flash(_("Oops! Please complete all fields."), category="error")
        return render_title_template('register.html', title=_("Register"), page="register")
    try:
        nickname = check_username(nickname)
        email = check_email(to_save.get("email", ""))
    except Exception as ex:
        flash(str(ex), category="error")
        return render_title_template('register.html', title=_("Register"), page="register")

    content = ub.User()
    if check_valid_domain(email):
        content.name = nickname
        content.email = email
        password = generate_random_password(config.config_password_min_length)
        content.password = generate_password_hash(password)
        content.role = config.config_default_role
        content.locale = config.config_default_locale
        content.sidebar_view = config.config_default_show
        try:
            ub.session.add(content)
            ub.session.commit()
            if feature_support['oauth']:
                register_user_with_oauth(content)
            send_registration_mail(strip_whitespaces(to_save.get("email", "")), nickname, password)
        except Exception:
            ub.session.rollback()
            flash(_("Oops! An unknown error occurred. Please try again later."), category="error")
            return render_title_template('register.html', title=_("Register"), page="register")
    else:
        flash(_("Oops! Your Email is not allowed."), category="error")
        log.warning('Registering failed for user "{}" Email: {}'.format(nickname, to_save.get("email","")))
        return render_title_template('register.html', title=_("Register"), page="register")
    flash(_("Success! Confirmation Email has been sent."), category="success")
    return redirect(url_for('web.login'))


@web.route('/register', methods=['GET'])
def register():
    if not config.config_public_reg:
        abort(404)
    if current_user is not None and current_user.is_authenticated:
        return redirect(url_for('web.index'))
    if not config.get_mail_server_configured():
        flash(_("Oops! Email server is not configured, please contact your administrator."), category="error")
        return render_title_template('register.html', title=_("Register"), page="register")
    if feature_support['oauth']:
        register_user_with_oauth()
    return render_title_template('register.html', config=config, title=_("Register"), page="register")


def handle_login_user(user, remember, message, category):
    login_user(user, remember=remember)
    flash(message, category=category)
    [limiter.limiter.storage.clear(k.key) for k in limiter.current_limits]
    return redirect(get_redirect_location(request.form.get('next', None), "web.index"))


def render_login(username="", password=""):
    next_url = request.args.get('next', default=url_for("web.index"), type=str)
    if url_for("web.logout") == next_url:
        next_url = url_for("web.index")
    return render_title_template('login.html',
                                 title=_("Login"),
                                 next_url=next_url,
                                 config=config,
                                 username=username,
                                 password=password,
                                 oauth_check=oauth_check,
                                 mail=config.get_mail_server_configured(), page="login")


@web.route('/login', methods=['GET'])
def login():
    if current_user is not None and current_user.is_authenticated:
        return redirect(url_for('web.index'))
    if config.config_login_type == constants.LOGIN_LDAP and not services.ldap:
        log.error(u"Cannot activate LDAP authentication")
        flash(_(u"Cannot activate LDAP authentication"), category="error")
    return render_login()


@web.route('/login', methods=['POST'])
@limiter.limit("40/day", key_func=lambda: strip_whitespaces(request.form.get('username', "")).lower())
@limiter.limit("3/minute", key_func=lambda: strip_whitespaces(request.form.get('username', "")).lower())
def login_post():
    form = request.form.to_dict()
    username = strip_whitespaces(form.get('username', "")).lower().replace("\n","").replace("\r","")
    try:
        limiter.check()
    except RateLimitExceeded:
        flash(_("Please wait one minute before next login"), category="error")
        return render_login(username, form.get("password", ""))
    except (ConnectionError, Exception) as e:
        log.error("Connection error to limiter backend: %s", e)
        flash(_("Connection error to limiter backend, please contact your administrator"), category="error")
        return render_login(username, form.get("password", ""))
    if current_user is not None and current_user.is_authenticated:
        return redirect(url_for('web.index'))
    if config.config_login_type == constants.LOGIN_LDAP and not services.ldap:
        log.error(u"Cannot activate LDAP authentication")
        flash(_(u"Cannot activate LDAP authentication"), category="error")
    user = ub.session.query(ub.User).filter(func.lower(ub.User.name) == username).first()
    remember_me = bool(form.get('remember_me'))
    if config.config_login_type == constants.LOGIN_LDAP and services.ldap and user and form['password'] != "":
        login_result, error = services.ldap.bind_user(username, form['password'])
        if login_result:
            log.debug(u"You are now logged in as: '{}'".format(user.name))
            return handle_login_user(user,
                                     remember_me,
                                     _(u"you are now logged in as: '%(nickname)s'", nickname=user.name),
                                     "success")
        elif login_result is None and user and check_password_hash(str(user.password), form['password']) \
                and user.name != "Guest":
            log.info("Local Fallback Login as: '{}'".format(user.name))
            return handle_login_user(user,
                                     remember_me,
                                     _(u"Fallback Login as: '%(nickname)s', "
                                       u"LDAP Server not reachable, or user not known", nickname=user.name),
                                     "warning")
        elif login_result is None:
            log.info(error)
            flash(_(u"Could not login: %(message)s", message=error), category="error")
        else:
            ip_address = request.headers.get('X-Forwarded-For', request.remote_addr)
            log.warning('LDAP Login failed for user "%s" IP-address: %s', username, ip_address)
            flash(_(u"Wrong Username or Password"), category="error")
    else:
        ip_address = request.headers.get('X-Forwarded-For', request.remote_addr)
        if form.get('forgot', "") == 'forgot':
            if user is not None and user.name != "Guest":
                ret, __ = reset_password(user.id)
                if ret == 1:
                    flash(_(u"New Password was sent to your email address"), category="info")
                    log.info('Password reset for user "%s" IP-address: %s', username, ip_address)
                else:
                    log.error(u"An unknown error occurred. Please try again later")
                    flash(_(u"An unknown error occurred. Please try again later."), category="error")
            else:
                flash(_(u"Please enter valid username to reset password"), category="error")
                log.warning('Username missing for password reset IP-address: %s', ip_address)
        else:
            if user and check_password_hash(str(user.password), form['password']) and user.name != "Guest":
                config.config_is_initial = False
                log.debug(u"You are now logged in as: '{}'".format(user.name))
                return handle_login_user(user,
                                         remember_me,
                                         _(u"You are now logged in as: '%(nickname)s'", nickname=user.name),
                                         "success")
            else:
                log.warning('Login failed for user "{}" IP-address: {}'.format(username, ip_address))
                flash(_(u"Wrong Username or Password"), category="error")
    return render_login(username, form.get("password", ""))


@web.route('/logout')
@user_login_required
def logout():
    if current_user is not None and current_user.is_authenticated:
        ub.delete_user_session(current_user.id, flask_session.get('_id', ""))
        logout_user()
        if feature_support['oauth'] and (config.config_login_type == 2 or config.config_login_type == 3):
            logout_oauth_user()
    log.debug("User logged out")
    if config.config_anonbrowse:
        location = get_redirect_location(request.args.get('next', None), "web.login")
    else:
        location = None
    if location:
        return redirect(location)
    else:
        return redirect(url_for('web.login'))


# ################################### Users own configuration #########################################################
def change_profile(kobo_support, hardcover_support, local_oauth_check, oauth_status, translations, languages):
    to_save = request.form.to_dict()
    current_user.random_books = 0
    try:
        if current_user.role_passwd() or current_user.role_admin():
            if to_save.get("password", "") != "":
                current_user.password = generate_password_hash(valid_password(to_save.get("password")))
        if to_save.get("kindle_mail", current_user.kindle_mail) != current_user.kindle_mail:
            current_user.kindle_mail = valid_email(to_save.get("kindle_mail"))
        new_email = valid_email(to_save.get("email", current_user.email))
        if not new_email:
            raise Exception(_("Email can't be empty and has to be a valid Email"))
        if new_email != current_user.email:
            current_user.email = check_email(new_email)
        if current_user.role_admin():
            if to_save.get("name", current_user.name) != current_user.name:
                # Query username, if not existing, change
                current_user.name = check_username(to_save.get("name"))
        current_user.random_books = 1 if to_save.get("show_random") == "on" else 0
        current_user.default_language = to_save.get("default_language", "all")
        current_user.locale = to_save.get("locale", "en")
        old_state = current_user.kobo_only_shelves_sync
        # 1 -> 0: nothing has to be done
        # 0 -> 1: all synced books have to be added to archived books, + currently synced shelfs which
        # don't have to be synced have to be removed (added to Shelf archive)
        current_user.kobo_only_shelves_sync = int(to_save.get("kobo_only_shelves_sync") == "on") or 0
        if old_state == 0 and current_user.kobo_only_shelves_sync == 1:
            kobo_sync_status.update_on_sync_shelfs(current_user.id)
        current_user.hardcover_token = to_save.get("hardcover_token","").replace("Bearer ","") or None
<<<<<<< HEAD
        current_user.kosync_password = md5(to_save.get("kosync_password","").encode()).hexdigest() or None
=======
>>>>>>> 2756bde5

    except Exception as ex:
        flash(str(ex), category="error")
        return render_title_template("user_edit.html",
                                     content=current_user,
                                     config=config,
                                     translations=translations,
                                     profile=1,
                                     languages=languages,
                                     title=_("%(name)s's Profile", name=current_user.name),
                                     page="me",
                                     kobo_support=kobo_support,
                                     hardcover_support=hardcover_support,
                                     registered_oauth=local_oauth_check,
                                     oauth_status=oauth_status)

    val = 0
    for key, __ in to_save.items():
        if key.startswith('show'):
            val += int(key[5:])
    current_user.sidebar_view = val
    if to_save.get("Show_detail_random"):
        current_user.sidebar_view += constants.DETAIL_RANDOM

    try:
        ub.session.commit()
        flash(_("Success! Profile Updated"), category="success")
        log.debug("Profile updated")
    except IntegrityError:
        ub.session.rollback()
        flash(_("Oops! An account already exists for this Email."), category="error")
        log.debug("Found an existing account for this Email")
    except OperationalError as e:
        ub.session.rollback()
        log.error("Database error: %s", e)
        flash(_("Oops! Database Error: %(error)s.", error=e), category="error")


@web.route("/me", methods=["GET", "POST"])
@user_login_required
def profile():
    languages = calibre_db.speaking_language()
    translations = get_available_locale()
    kobo_support = feature_support['kobo'] and config.config_kobo_sync
<<<<<<< HEAD
    hardcover_support = feature_support['hardcover'] and config.config_hardcover_sync
=======
    hardcover_support = feature_support['hardcover']
>>>>>>> 2756bde5
    if feature_support['oauth'] and config.config_login_type == 2:
        oauth_status = get_oauth_status()
        local_oauth_check = oauth_check
    else:
        oauth_status = None
        local_oauth_check = {}

    if request.method == "POST":
        change_profile(kobo_support, hardcover_support, local_oauth_check, oauth_status, translations, languages)
    return render_title_template("user_edit.html",
                                 translations=translations,
                                 profile=1,
                                 languages=languages,
                                 content=current_user,
                                 config=config,
                                 kobo_support=kobo_support,
                                 hardcover_support=hardcover_support,
                                 title=_("%(name)s's Profile", name=current_user.name),
                                 page="me",
                                 registered_oauth=local_oauth_check,
                                 oauth_status=oauth_status)


# ###################################Show single book ##################################################################


@web.route("/read/<int:book_id>/<book_format>")
@login_required_if_no_ano
@viewer_required
def read_book(book_id, book_format):
    book = calibre_db.get_filtered_book(book_id)

    if not book:
        flash(_("Oops! Selected book is unavailable. File does not exist or is not accessible"),
              category="error")
        log.debug("Selected book is unavailable. File does not exist or is not accessible")
        return redirect(url_for("web.index"))

    book.ordered_authors = calibre_db.order_authors([book], False)

    # check if book has a bookmark
    bookmark = None
    if current_user.is_authenticated:
        bookmark = ub.session.query(ub.Bookmark).filter(and_(ub.Bookmark.user_id == int(current_user.id),
                                                             ub.Bookmark.book_id == book_id,
                                                             ub.Bookmark.format == book_format.upper())).first()
    if book_format.lower() == "epub":
        log.debug("Start epub reader for %d", book_id)
        return render_title_template('read.html', bookid=book_id, title=book.title, bookmark=bookmark)
    elif book_format.lower() == "pdf":
        log.debug("Start pdf reader for %d", book_id)
        return render_title_template('readpdf.html', pdffile=book_id, title=book.title)
    elif book_format.lower() == "txt":
        log.debug("Start txt reader for %d", book_id)
        return render_title_template('readtxt.html', txtfile=book_id, title=book.title)
    elif book_format.lower() in ["djvu", "djv"]:
        log.debug("Start djvu reader for %d", book_id)
        return render_title_template('readdjvu.html', djvufile=book_id, title=book.title,
                                     extension=book_format.lower())
    else:
        for fileExt in constants.EXTENSIONS_AUDIO:
            if book_format.lower() == fileExt:
                entries = calibre_db.get_filtered_book(book_id)
                log.debug("Start mp3 listening for %d", book_id)
                return render_title_template('listenmp3.html', mp3file=book_id, audioformat=book_format.lower(),
                                             entry=entries, bookmark=bookmark)
        for fileExt in ["cbr", "cbt", "cbz"]:
            if book_format.lower() == fileExt:
                all_name = str(book_id)
                title = book.title
                if len(book.series):
                    title = title + " - " + book.series[0].name
                    if book.series_index:
                        title = title + " #" + '{0:.2f}'.format(book.series_index).rstrip('0').rstrip('.')
                log.debug("Start comic reader for %d", book_id)
                return render_title_template('readcbr.html', comicfile=all_name, title=title,
                                             extension=fileExt, bookmark=bookmark)
        log.debug("Selected book is unavailable. File does not exist or is not accessible")
        flash(_("Oops! Selected book is unavailable. File does not exist or is not accessible"),
              category="error")
        return redirect(url_for("web.index"))


@web.route("/book/<int:book_id>")
@login_required_if_no_ano
def show_book(book_id):
    entries = calibre_db.get_book_read_archived(book_id, config.config_read_column, allow_show_archived=True)
    if entries:
        read_book = entries[1]
        archived_book = entries[2]
        entry = entries[0]
        entry.read_status = read_book == ub.ReadBook.STATUS_FINISHED
        entry.is_archived = archived_book
        for lang_index in range(0, len(entry.languages)):
            entry.languages[lang_index].language_name = isoLanguages.get_language_name(get_locale(), entry.languages[
                lang_index].lang_code)
        cc = calibre_db.get_cc_columns(config, filter_config_custom_read=True)
        book_in_shelves = []
        shelves = ub.session.query(ub.BookShelf).filter(ub.BookShelf.book_id == book_id).all()
        for sh in shelves:
            book_in_shelves.append(sh.shelf)

        entry.tags = sort(entry.tags, key=lambda tag: tag.name)

        entry.ordered_authors = calibre_db.order_authors([entry])

        entry.email_share_list = check_send_to_ereader(entry)
        entry.reader_list = check_read_formats(entry)

        entry.audio_entries = []
        for media_format in entry.data:
            if media_format.format.lower() in constants.EXTENSIONS_AUDIO:
                entry.audio_entries.append(media_format.format.lower())

        return render_title_template('detail.html',
                                     entry=entry,
                                     cc=cc,
                                     is_xhr=request.headers.get('X-Requested-With') == 'XMLHttpRequest',
                                     title=entry.title,
                                     books_shelfs=book_in_shelves,
                                     page="book")
    else:
        log.debug("Selected book is unavailable. File does not exist or is not accessible")
        flash(_("Oops! Selected book is unavailable. File does not exist or is not accessible"),
              category="error")
        return redirect(url_for("web.index"))

# ################################### Profile Pictures ###################################################

@web.route("/user_profiles.json")
@user_login_required
def user_profiles_json():
    try:
        json_path = "/config/user_profiles.json"
        with open(json_path, "r") as file:
            data = json.load(file)
        return jsonify(data)
    except Exception as e:
        log.error(f"Error reading user_profiles.json: {str(e)}")
        return jsonify({}), 500

@web.route("/me/cwa/profilepictures", methods=["GET", "POST"])
@user_login_required
def profile_pictures():
    log.debug("Accessed /me/cwa/profilepictures route.")

    # Check if the user is an admin
    if not current_user.role_admin():
        flash(_("You must be an admin to access this page."), category="error")
        log.warning(f"Unauthorized access attempt by user: {current_user.name}")
        return redirect(url_for('web.profile'))

    if request.method == "POST":
        log.debug("POST request received on profile_pictures page.")

        # Get the form data (username and image data)
        username = request.form.get("username")
        image_data = request.form.get("image_data")

        log.debug(f"Form data received - Username: {username}, Image Data Length: {len(image_data) if image_data else 'None'}")

        # Validate form fields
        if not username or not image_data:
            flash(_("Both username and image data are required."), category="error")
            log.warning("Form submission missing username or image_data.")
            return redirect(url_for('web.profile_pictures'))

        try:
            # Path to the JSON file
            json_path = "/config/user_profiles.json"
            log.debug(f"Opening JSON file at: {json_path}")

            # Read the existing data from the JSON file and update it
            with open(json_path, "r+") as file:
                user_data = json.load(file)
                user_data[username] = image_data  # Add new or update existing entry
                file.seek(0)  # Move to the start of the file for writing
                json.dump(user_data, file, indent=4)  # Write back the updated data
                file.truncate()  # Ensure there is no leftover content

            # Success feedback and logging
            flash(_("Profile picture updated successfully."), category="success")
            log.info(f"Profile picture updated for user: {username}")

        except Exception as e:
            # Error handling in case of an issue
            flash(f"Error: {str(e)}", category="error")
            log.error(f"Exception while updating profile picture JSON: {str(e)}")

        return redirect(url_for('web.profile_pictures'))

    # Handle the GET request and render the page
    log.debug("Rendering GET view for profile_pictures page.")
    return render_title_template("profile_pictures.html", 
                                 title=_("Profile Picture Management"), 
                                 page="profilepictures")<|MERGE_RESOLUTION|>--- conflicted
+++ resolved
@@ -1537,10 +1537,7 @@
         if old_state == 0 and current_user.kobo_only_shelves_sync == 1:
             kobo_sync_status.update_on_sync_shelfs(current_user.id)
         current_user.hardcover_token = to_save.get("hardcover_token","").replace("Bearer ","") or None
-<<<<<<< HEAD
         current_user.kosync_password = md5(to_save.get("kosync_password","").encode()).hexdigest() or None
-=======
->>>>>>> 2756bde5
 
     except Exception as ex:
         flash(str(ex), category="error")
@@ -1585,11 +1582,7 @@
     languages = calibre_db.speaking_language()
     translations = get_available_locale()
     kobo_support = feature_support['kobo'] and config.config_kobo_sync
-<<<<<<< HEAD
-    hardcover_support = feature_support['hardcover'] and config.config_hardcover_sync
-=======
     hardcover_support = feature_support['hardcover']
->>>>>>> 2756bde5
     if feature_support['oauth'] and config.config_login_type == 2:
         oauth_status = get_oauth_status()
         local_oauth_check = oauth_check
