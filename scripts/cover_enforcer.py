# Calibre-Web Automated – fork of Calibre-Web
# Copyright (C) 2018-2025 Calibre-Web contributors
# Copyright (C) 2024-2025 Calibre-Web Automated contributors
# SPDX-License-Identifier: GPL-3.0-or-later
# See CONTRIBUTORS for full list of authors.

import argparse
import atexit
import json
import os
import re
import sqlite3
import subprocess
import sys
import tempfile
import time
from datetime import datetime
from pathlib import Path
import unicodedata

from cwa_db import CWA_DB
try:
    from cps.utils.filename_sanitizer import get_valid_filename_shared
except ModuleNotFoundError:
    # Add project root (parent of scripts/) to sys.path and retry
    this_dir = os.path.dirname(os.path.abspath(__file__))
    project_root = os.path.abspath(os.path.join(this_dir, '..'))
    if project_root not in sys.path:
        sys.path.insert(0, project_root)
    try:
        from cps.utils.filename_sanitizer import get_valid_filename_shared  # type: ignore
    except Exception:
        # Inline fallback: minimal mirror of CW behavior used only if import fails
        import re as _re
        try:
            import unidecode as _unidecode  # type: ignore
        except Exception:
            _unidecode = None

        _ZW_TRIM_RE = _re.compile(r"(^[\s\u200B-\u200D\ufeff]+)|([\s\u200B-\u200D\ufeff]+$)")

        def _strip_ws(text: str) -> str:
            return _ZW_TRIM_RE.sub("", text)

        def get_valid_filename_shared(value: str,
                                       replace_whitespace: bool = True,
                                       chars: int = 128,
                                       unicode_filename: bool = False) -> str:
            if not isinstance(value, str):
                value = str(value) if value is not None else ""
            if value[-1:] == '.':
                value = value[:-1] + '_'
            value = value.replace("/", "_").replace(":", "_").strip('\0')
            if unicode_filename and _unidecode is not None:
                value = _unidecode.unidecode(value)
            if replace_whitespace:
                value = _re.sub(r'[*+:\\\"/<>?]+', '_', value, flags=_re.U)
                value = _re.sub(r'[|]+', ',', value, flags=_re.U)
            value = _strip_ws(value.encode('utf-8')[:chars].decode('utf-8', errors='ignore'))
            if not value:
                raise ValueError("Filename cannot be empty")
            return value
try:
    from unidecode import unidecode  # transliteration used when unicode-filename mode is on
except Exception:
    unidecode = None

# Global Variables
dirs_json = "/app/calibre-web-automated/dirs.json"
change_logs_dir = "/app/calibre-web-automated/metadata_change_logs"
metadata_temp_dir = "/app/calibre-web-automated/metadata_temp"


# Creates a lock file unless one already exists meaning an instance of the script is
# already running, then the script is closed, the user is notified and the program
# exits with code 2
try:
    lock = open(tempfile.gettempdir() + '/cover_enforcer.lock', 'x')
    lock.close()
except FileExistsError:
    print("[cover-metadata-enforcer]: CANCELLING... cover-metadata-enforcer was initiated but is already running")
    sys.exit(2)

# Defining function to delete the lock on script exit
def removeLock():
    os.remove(tempfile.gettempdir() + '/cover_enforcer.lock')

# Will automatically run when the script exits
atexit.register(removeLock)


class Book:
    def __init__(self, book_dir: str, file_path: str):
        self.book_dir: str = book_dir
        self.file_path: str = file_path

        self.calibre_library = self.get_calibre_library()

        self.file_format: str = Path(file_path).suffix.replace('.', '')
        self.timestamp: str = self.get_time()
        self.book_id: str = (list(re.findall(r"\(\d*\)", book_dir))[-1])[1:-1]
        self.book_title, self.author_name, self.title_author = self.get_title_and_author()

        self.calibre_env = os.environ.copy()
        # Enables Calibre plugins to be used from /config/plugins
        self.calibre_env["HOME"] = "/config"
        # Gets split library info from app.db and sets library dir to the split dir if split library is enabled
        self.split_library = self.get_split_library()
        if self.split_library:
            self.calibre_library = self.split_library["split_path"]
            self.calibre_env['CALIBRE_OVERRIDE_DATABASE_PATH'] = os.path.join(self.split_library["db_path"], "metadata.db")

        self.cover_path = book_dir + '/cover.jpg'
        self.old_metadata_path = book_dir + '/metadata.opf'
        self.new_metadata_path = self.get_new_metadata_path()

        self.log_info = None


    def get_split_library(self) -> dict[str, str] | None:
        """Checks whether or not the user has split library enabled. Returns None if they don't and the path of the Split Library location if True."""
        con = sqlite3.connect("/config/app.db", timeout=30)
        cur = con.cursor()
        split_library = cur.execute('SELECT config_calibre_split FROM settings;').fetchone()[0]

        if split_library:
            split_path = cur.execute('SELECT config_calibre_split_dir FROM settings;').fetchone()[0]
            db_path = cur.execute('SELECT config_calibre_dir FROM settings;').fetchone()[0]
            con.close()
            return {
                "split_path": split_path,
                "db_path": db_path
            }
        else:
            con.close()
            return None

    def get_calibre_library(self) -> str:
        """Gets Calibre-Library location from dirs.json"""
        with open(dirs_json, 'r') as f:
            dirs = json.load(f)
        return dirs['calibre_library_dir'] # Returns without / on the end


    def get_time(self) -> str:
        now = datetime.now()
        return now.strftime('%Y-%m-%d %H:%M:%S')


    def get_title_and_author(self) -> tuple[str, str, str]:
        title_author = self.file_path.split('/')[-1].split(f'.{self.file_format}')[0]
        book_title = title_author.split(f" - {title_author.split(' - ')[-1]}")[0]
        author_name = title_author.split(' - ')[-1]

        return book_title, author_name, title_author


    def get_new_metadata_path(self) -> str:
        """Uses the export function of the calibredb utility to export any new metadata for the given book to metadata_temp, and returns the path to the new metadata.opf"""
        subprocess.run(["calibredb", "export", "--with-library", self.calibre_library, "--to-dir", metadata_temp_dir, self.book_id], env=self.calibre_env, check=True)
        temp_files = [os.path.join(dirpath,f) for (dirpath, dirnames, filenames) in os.walk(metadata_temp_dir) for f in filenames]
        return [f for f in temp_files if f.endswith('.opf')][0]


    def export_as_dict(self) -> dict[str,str | None]:
        return {
            "book_dir":self.book_dir,
            "file_path":self.file_path,
            "calibre_library":self.calibre_library,
            "file_format":self.file_format,
            "timestamp":self.timestamp,
            "book_id":self.book_id,
            "book_title":self.book_title,
            "author_name":self.author_name,
            "title_author":self.title_author,
            "cover_path":self.cover_path,
            "old_metadata_path":self.old_metadata_path,
            "new_metadata_path":self.new_metadata_path,
            "log_info":self.log_info
        }


class Enforcer:
    def __init__(self, args):
        self.db = CWA_DB()
        self.cwa_settings = self.db.cwa_settings
        self.enforcer_on = self.cwa_settings["auto_metadata_enforcement"]
        self.supported_formats = ["epub", "azw3"]

        self.args = args
        self.calibre_library = self.get_calibre_library()

        self.illegal_characters = ["<", ">", ":", '"', "/", "\\", "|", "?", "*"]

        self.calibre_env = os.environ.copy()
        # Enables Calibre plugins to be used from /config/plugins
        self.calibre_env["HOME"] = "/config"
        # Gets split library info from app.db and sets library dir to the split dir if split library is enabled
        self.split_library = self.get_split_library()
        if self.split_library:
            self.calibre_library = self.split_library["split_path"]
            self.calibre_env['CALIBRE_OVERRIDE_DATABASE_PATH'] = os.path.join(self.split_library["db_path"], "metadata.db")

        # Read Calibre-Web setting: config_unicode_filename (True -> transliterate non-English in filenames)
        try:
            with sqlite3.connect("/config/app.db", timeout=30) as con:
                cur = con.cursor()
                self.unicode_filename = bool(cur.execute('SELECT config_unicode_filename FROM settings;').fetchone()[0])
        except Exception:
            self.unicode_filename = False

    def _ascii_transliterate(self, s: str) -> str:
        """Transliterate non-English characters to ASCII when configured.
        Prefer unidecode if available; otherwise use NFKD normalization and drop diacritics."""
        if not s:
            return s
        if unidecode is not None:
            return unidecode(s)
        # Fallback transliteration
        return unicodedata.normalize('NFKD', s).encode('ascii', 'ignore').decode('ascii')


    def get_split_library(self) -> dict[str, str] | None:
        """Checks whether or not the user has split library enabled. Returns None if they don't and the path of the Split Library location if True."""
        con = sqlite3.connect("/config/app.db", timeout=30)
        cur = con.cursor()
        split_library = cur.execute('SELECT config_calibre_split FROM settings;').fetchone()[0]

        if split_library:
            split_path = cur.execute('SELECT config_calibre_split_dir FROM settings;').fetchone()[0]
            db_path = cur.execute('SELECT config_calibre_dir FROM settings;').fetchone()[0]
            con.close()
            return {
                "split_path": split_path,
                "db_path": db_path
            }
        else:
            con.close()
            return None


    def get_calibre_library(self) -> str:
        with open(dirs_json, 'r') as f:
            dirs = json.load(f)
        return dirs['calibre_library_dir'] # Returns without / on the end


    def _recalculate_checksum_after_modification(self, book_id: str, file_format: str, file_path: str) -> None:
        """Calculate and store new checksum after modifying a book file."""
        try:
            # Import the checksum calculation function
            import sys
            project_root = os.path.abspath(os.path.join(os.path.dirname(__file__), '..'))
            if project_root not in sys.path:
                sys.path.insert(0, project_root)

            from cps.progress_syncing.checksums import calculate_koreader_partial_md5, store_checksum, CHECKSUM_VERSION

            # Calculate new checksum
            checksum = calculate_koreader_partial_md5(file_path)
            if not checksum:
                print(f"[cover-metadata-enforcer] Warning: Failed to calculate checksum for {file_path}", flush=True)
                return

            # Store in database using centralized manager function
            metadb_path = os.path.join(
                (self.split_library or {}).get("db_path", self.calibre_library),
                "metadata.db"
            )

            con = sqlite3.connect(metadb_path, timeout=30)

            try:
                success = store_checksum(
                    book_id=int(book_id),
                    book_format=file_format.upper(),
                    checksum=checksum,
                    version=CHECKSUM_VERSION,
                    db_connection=con
                )

                if success:
                    print(f"[cover-metadata-enforcer] Stored checksum {checksum[:8]}... for book {book_id} format {file_format} ({CHECKSUM_VERSION})", flush=True)
                else:
                    print(f"[cover-metadata-enforcer] Warning: Failed to store checksum for book {book_id}", flush=True)
            finally:
                con.close()
        except Exception as e:
            print(f"[cover-metadata-enforcer] Warning: Failed to recalculate checksum: {e}", flush=True)
            import traceback
            print(traceback.format_exc(), flush=True)


    def read_log(self, auto=True, log_path: str = "None") -> dict:
        """Reads pertinent information from the given log file, adds the book_id from the log name and returns the info as a dict"""
        if auto:
            book_id = (self.args.log.split('-')[1]).split('.')[0]
            timestamp_raw = self.args.log.split('-')[0]
            timestamp = datetime.strptime(timestamp_raw, '%Y%m%d%H%M%S')

            log_info = {}
            with open(f'{change_logs_dir}/{self.args.log}', 'r', encoding='utf-8') as f:
                log_info = json.load(f)
            log_info['book_id'] = book_id
            log_info['timestamp'] = timestamp.strftime('%Y-%m-%d %H:%M:%S')
        else:
            log_name = os.path.basename(log_path)
            book_id = (log_name.split('-')[1]).split('.')[0]
            timestamp_raw = log_name.split('-')[0]
            timestamp = datetime.strptime(timestamp_raw, '%Y%m%d%H%M%S')

            log_info = {}
            with open(log_path, 'r', encoding='utf-8') as f:
                log_info = json.load(f)
            log_info['book_id'] = book_id
            log_info['timestamp'] = timestamp.strftime('%Y-%m-%d %H:%M:%S')

        return log_info


    def get_book_dir_from_log(self, log_info: dict) -> str:
        """Resolve the on-disk book directory prioritizing ones that contain supported files.
        Order of preference: DB path -> any (id)-suffix dirs -> reconstructed ASCII/raw (based on config).
        Within each, prefer the one that actually contains EPUB/AZW3. When config_unicode_filename is True,
        prefer the ASCII path over a diacritic sibling if both exist."""
        book_id = str(log_info['book_id']).strip()

        candidate_dirs: list[str] = []

        # 1) DB-based resolution (split-library aware)
        try:
            metadb_path = os.path.join(
                (self.split_library or {}).get("db_path", self.calibre_library),
                "metadata.db",
            )
            with sqlite3.connect(metadb_path, timeout=30) as con:
                cur = con.cursor()
                row = cur.execute('SELECT path FROM books WHERE id = ?', (book_id,)).fetchone()
            if row and row[0]:
                resolved = os.path.join(self.calibre_library, row[0])
                resolved = resolved if resolved.endswith(os.sep) else resolved + os.sep
                if os.path.isdir(resolved):
                    candidate_dirs.append(resolved)
                    if self.args and getattr(self.args, 'verbose', False):
                        print(f"[cover-metadata-enforcer] Candidate from DB: {resolved}", flush=True)
        except Exception as e:
            if self.args and getattr(self.args, 'verbose', False):
                print(f"[cover-metadata-enforcer] WARN: DB lookup failed for id={book_id}: {e}", flush=True)

        # 2) All directories that end with (book_id)
        target_suffix = f"({book_id})"
        try:
            for dirpath, dirnames, _ in os.walk(self.calibre_library):
                for d in dirnames:
                    if d.endswith(target_suffix):
                        p = os.path.join(dirpath, d)
                        p = p if p.endswith(os.sep) else p + os.sep
                        if os.path.isdir(p):
                            candidate_dirs.append(p)
            if self.args and getattr(self.args, 'verbose', False):
                if candidate_dirs:
                    print(f"[cover-metadata-enforcer] Found {len(candidate_dirs)} candidate(s) including DB/ID-search", flush=True)
        except Exception:
            pass

        # 3) Reconstruct from log names using EXACT CW sanitization
        raw_title = str(log_info.get('title', '')).strip()
        # CW uses only the first author to build the folder
        raw_author_full = str(log_info.get('authors', '')).strip().replace(' & ', ', ')
        raw_author = raw_author_full.split(', ')[0] if ', ' in raw_author_full else raw_author_full

        # Build both transliterated and non-transliterated variants using shared sanitizer
        # Guard against empty/invalid values to avoid crashing on fresh/partial metadata
        try:
            title_ascii = get_valid_filename_shared(raw_title, chars=96, unicode_filename=True)
        except Exception:
            # Fallback: minimal safe title using book id
            title_ascii = f"book_{book_id}"
        try:
            author_ascii = get_valid_filename_shared(raw_author, chars=96, unicode_filename=True)
        except Exception:
            author_ascii = "Unknown Author"
        try:
            title_raw = get_valid_filename_shared(raw_title, chars=96, unicode_filename=False)
        except Exception:
            title_raw = f"book_{book_id}"
        try:
            author_raw = get_valid_filename_shared(raw_author, chars=96, unicode_filename=False)
        except Exception:
            author_raw = "Unknown Author"

        reconstructed_ascii = os.path.join(self.calibre_library, author_ascii, f"{title_ascii} ({book_id})")
        reconstructed_raw = os.path.join(self.calibre_library, author_raw, f"{title_raw} ({book_id})")
        # Prefer ASCII first when config demands transliteration
        recon_order = [reconstructed_ascii, reconstructed_raw] if self.unicode_filename else [reconstructed_raw, reconstructed_ascii]
        candidate_dirs.extend([(p if p.endswith(os.sep) else p + os.sep) for p in recon_order])

        # Deduplicate while preserving order
        seen = set()
        deduped_candidates = []
        for c in candidate_dirs:
            if c not in seen:
                seen.add(c)
                deduped_candidates.append(c)

        # Split into preferred vs alternate based on config_unicode_filename
        def is_preferred(path: str) -> bool:
            base = author_ascii if self.unicode_filename else author_raw
            return path.startswith(os.path.join(self.calibre_library, base) + os.sep)

        preferred_candidates = [c for c in deduped_candidates if is_preferred(c)]
        alternate_candidates = [c for c in deduped_candidates if not is_preferred(c)]

        # Choose the first candidate that exists and contains supported files (preferred first)
        for group_name, group in (("preferred", preferred_candidates), ("alternate", alternate_candidates)):
            for c in group:
                if os.path.isdir(c):
                    sf = self.get_supported_files_from_dir(c)
                    if sf:
                        if self.args and getattr(self.args, 'verbose', False):
                            print(f"[cover-metadata-enforcer] Selected {group_name} candidate with supported files: {c}", flush=True)
                        log_info['file_path'] = c
                        return c

        # If none have supported files, but some dirs exist, choose best available (prefer ASCII if exists)
        existing_pref = [c for c in preferred_candidates if os.path.isdir(c)]
        existing_alt = [c for c in alternate_candidates if os.path.isdir(c)]
        existing = existing_pref or existing_alt
        if existing:
            # Try to pick ASCII-looking path if config is True
            preferred = None
            for c in existing_pref:
                preferred = c
                break
            if not preferred:
                preferred = existing[0]
            if self.args and getattr(self.args, 'verbose', False):
                print(f"[cover-metadata-enforcer] No supported files in candidates; falling back to existing dir: {preferred}", flush=True)
            log_info['file_path'] = preferred
            return preferred

        # Nothing exists; fall back to reconstructed path that matches config
        fallback = (reconstructed_ascii if self.unicode_filename else reconstructed_raw)
        fallback = fallback if fallback.endswith(os.sep) else fallback + os.sep
        if self.args and getattr(self.args, 'verbose', False):
            print(f"[cover-metadata-enforcer] Resolved via reconstructed path (not found on disk): {fallback}", flush=True)
        log_info['file_path'] = fallback
        return fallback


    def get_supported_files_from_dir(self, dir: str) -> list[str]:
        """ Returns a list if the book dir given contains files of one or more of the supported formats"""
        library_files = [os.path.join(dirpath, f) for (dirpath, dirnames, filenames) in os.walk(dir) for f in filenames]

        supported_files = []
        for format in self.supported_formats:
            supported_files += [f for f in library_files if f.lower().endswith(f'.{format}')]

        return supported_files

    def enforce_cover(self, book_dir: str) -> list:
        """Will force the Cover & Metadata to update for the supported book files in the given directory"""
        supported_files = self.get_supported_files_from_dir(book_dir)
        if supported_files:
            if len(supported_files) > 1:
                print("[cover-metadata-enforcer] Multiple file formats for current book detected...", flush=True)
            book_objects = []
            for file in supported_files:
                book = Book(book_dir, file)
                self.replace_old_metadata(book.old_metadata_path, book.new_metadata_path)
<<<<<<< HEAD

                os.system(f'ebook-polish -c "{book.cover_path}" -o "{book.new_metadata_path}" -U "{file}" "{file}"')
=======
                if Path(book.cover_path).exists():
                    os.system(f'ebook-polish -c "{book.cover_path}" -o "{book.new_metadata_path}" -U "{file}" "{file}"')
                else:
                    os.system(f'ebook-polish -o "{book.new_metadata_path}" -U "{file}" "{file}"')
>>>>>>> d99a3d3a
                self.empty_metadata_temp()
                print(f"[cover-metadata-enforcer]: DONE: '{book.title_author}.{book.file_format}': Cover & Metadata updated", flush=True)

                # Calculate and store new checksum after modification
                self._recalculate_checksum_after_modification(book.book_id, book.file_format, file)

                book_objects.append(book)

            return book_objects
        else:
            print(f"[cover-metadata-enforcer]: No supported file formats found in {book_dir}.", flush=True)
            print("[cover-metadata-enforcer]: *** NOTICE **** Only EPUB & AZW3 formats are currently supported.", flush=True)
            return []


    def enforce_all_covers(self) -> tuple[int, float, int] | tuple[bool, bool, bool]:
        """Will force the covers and metadata to be re-generated for all books in the library"""
        t_start = time.time()

        supported_files = self.get_supported_files_from_dir(self.calibre_library)
        if supported_files:
            book_dirs = []
            for file in supported_files:
                book_dirs.append(os.path.dirname(file))

            print(f"[cover-metadata-enforcer]: {len(book_dirs)} books detected in Library")
            print(f"[cover-metadata-enforcer]: Enforcing covers for {len(supported_files)} supported file(s) in {self.calibre_library} ...")

            successful_enforcements = len(supported_files)

            for book_dir in book_dirs:
                try:
                    book_objects = self.enforce_cover(book_dir)
                    if book_objects:
                        book_dicts = []
                        for book in book_objects:
                            book_dicts.append(book.export_as_dict())
                        self.db.enforce_add_entry_from_all(book_dicts)
                except Exception as e:
                    print(f"[cover-metadata-enforcer]: ERROR: {book_dir}")
                    print(f"[cover-metadata-enforcer]: Skipping book due to following error: {e}")
                    successful_enforcements = successful_enforcements - 1
                    continue

            t_end = time.time()

            return successful_enforcements, (t_end - t_start), len(supported_files)
        else: # No supported files found
            return False, False, False


    def replace_old_metadata(self, old_metadata: str, new_metadata: str) -> None:
        """Switches the metadata in metadata_temp with the metadata in the Calibre-Library"""
        os.system(f'cp "{new_metadata}" "{old_metadata}"')


    def print_library_list(self) -> None:
        """Uses the calibredb command line utility to list the books in the library"""
        subprocess.run(["calibredb", "list", "--with-library", self.calibre_library], env=self.calibre_env, check=True)


    def delete_log(self, auto=True, log_path="None"):
        """Deletes the log file"""
        if auto:
            log = os.path.join(change_logs_dir, self.args.log)
            os.remove(log)
        else:
            os.remove(log_path)


    def empty_metadata_temp(self):
        """Empties the metadata_temp folder"""
        os.system(f"rm -r {metadata_temp_dir}/*")


    def check_for_other_logs(self):
        log_files = [os.path.join(dirpath,f) for (dirpath, dirnames, filenames) in os.walk(change_logs_dir) for f in filenames]
        if len(log_files) > 0:
            print(f"[cover-metadata-enforcer] {len(log_files)} Additional metadata changes detected, processing now..", flush=True)
            for log in log_files:
                if log.endswith('.json'):
                    log_info = self.read_log(auto=False, log_path=log)
                    book_dir = self.get_book_dir_from_log(log_info)
                    book_objects = self.enforce_cover(book_dir)
                    if book_objects:
                        for book in book_objects:
                            book.log_info = log_info
                            book.log_info['file_path'] = book.file_path
                            self.db.enforce_add_entry_from_log(book.log_info)
                    self.delete_log(auto=False, log_path=log)


def main():
    parser = argparse.ArgumentParser(
        prog='cover-enforcer',
        description='Upon receiving a log, valid directory or an "-all" flag, this \
        script will enforce the covers and metadata of the corresponding books, making \
        sure that each are correctly stored in both the ebook files themselves as well as in the \
        user\'s Calibre Library. Additionally, if an epub file happens to be in EPUB 2 \
        format, it will also be automatically upgraded to EPUB 3.'
    )

    parser.add_argument('--log', action='store', dest='log', required=False, help='Will enforce the covers and metadata of the books in the given log file.', default=None)
    parser.add_argument('--dir', action='store', dest='dir', required=False, help='Will enforce the covers and metadata of the books in the given directory.', default=None)
    parser.add_argument('-all', action='store_true', dest='all', help='Will enforce covers & metadata for ALL books currently in your calibre-library-dir', default=False)
    parser.add_argument('-list', '-l', action='store_true', dest='list', help='List all books in your calibre-library-dir', default=False)
    parser.add_argument('-history', action='store_true', dest='history', help='Display a history of all enforcements ever carried out on your machine (not yet implemented)', default=False)
    parser.add_argument('-paths', '-p', action='store_true', dest='paths', help="Use with '-history' flag to display stored paths of all files in enforcement database", default=False)
    parser.add_argument('-v', '--verbose', action='store_true', dest='verbose', help="Use with history to display entire enforcement history instead of only the most recent 10 entries", default=False)
    args = parser.parse_args()

    enforcer = Enforcer(args)

    if len(sys.argv) == 1:
        parser.print_help()
    #########################     QUERY ARGS     ###########################
    elif args.log is not None and args.dir is not None:
        ### log and dir provided together
        parser.print_usage()
    elif args.list and args.log is None and args.dir is None and args.all is False and args.history is False:
        ### only list flag passed
        enforcer.print_library_list()
    elif args.history and args.log is None and args.dir is None and args.all is False and args.list is False:
        ### only history flag passed
        enforcer.db.enforce_show(args.paths, args.verbose)
    #########################  ENFORCEMENT ARGS  ###########################
    elif args.all and args.log is None and args.dir is None and args.list is False and args.history is False:
        ### only all flag passed
        print('[cover-metadata-enforcer]: Enforcing metadata and covers for all books in library...')
        n_enforced, completion_time, n_supported_files = enforcer.enforce_all_covers()
        if n_enforced == False:
            print(f"\n[cover-metadata-enforcer]: No supported ebook files found in library (only EPUB & AZW3 formats are currently supported)")
        elif n_enforced == n_supported_files:
            print(f"\n[cover-metadata-enforcer]: SUCCESS: All covers & metadata successfully updated for all {n_enforced} supported ebooks in the library in {completion_time:.2f} seconds!")
        elif n_enforced == 0:
            print("\n[cover-metadata-enforcer]: FAILURE: Supported files found but none we're successfully enforced. See the log above for details.")
        elif n_enforced < n_supported_files:
            print(f"\n[cover-metadata-enforcer]: PARTIAL SUCCESS: Out of {n_supported_files} supported files detected, {n_enforced} were successfully enforced. See log above for details")
    elif args.log is None and args.dir is not None and args.all is False and args.list is False and args.history is False:
        ### dir passed, no log, not all, no flags
        if args.dir[-1] == '/':
            args.dir = args.dir[:-1]
        if os.path.isdir(args.dir):
            book_objects = enforcer.enforce_cover(args.dir)
            if book_objects:
                book_dicts = []
                for book in book_objects:
                    book_dicts.append(book.export_as_dict())
                enforcer.db.enforce_add_entry_from_dir(book_dicts)
        else:
            print(f"[cover-metadata-enforcer]: ERROR: '{args.dir}' is not a valid directory")
    elif args.log is not None and args.dir is None and args.all is False and args.list is False and args.history is False:
        ### log passed: (args.log), no dir
        log_info = enforcer.read_log()
        book_dir = enforcer.get_book_dir_from_log(log_info)
        if enforcer.enforcer_on:
            book_objects = enforcer.enforce_cover(book_dir)
            if not book_objects:
                print(f"[cover-metadata-enforcer] Metadata for '{log_info['title']}' not successfully enforced")
                sys.exit(1)
            for book in book_objects:
                book.log_info = log_info
                book.log_info['file_path'] = book.file_path
                enforcer.db.enforce_add_entry_from_log(book.log_info)
            enforcer.delete_log()
            enforcer.check_for_other_logs()
        else: # Enforcer has been disabled in the CWA Settings
            print(f"[cover-metadata-enforcer] The CWA Automatic Metadata enforcement service is currently disabled in the settings. Therefore the metadata changes for {log_info['title'].replace(':', '_')} won't be enforced.\n\nThis means that the changes made will appear in the Web UI, but not be stored in the ebook files themselves.")
            enforcer.delete_log()
    else:
        parser.print_usage()

    sys.exit(0)

if __name__ == "__main__":
    main()<|MERGE_RESOLUTION|>--- conflicted
+++ resolved
@@ -468,15 +468,10 @@
             for file in supported_files:
                 book = Book(book_dir, file)
                 self.replace_old_metadata(book.old_metadata_path, book.new_metadata_path)
-<<<<<<< HEAD
-
-                os.system(f'ebook-polish -c "{book.cover_path}" -o "{book.new_metadata_path}" -U "{file}" "{file}"')
-=======
                 if Path(book.cover_path).exists():
                     os.system(f'ebook-polish -c "{book.cover_path}" -o "{book.new_metadata_path}" -U "{file}" "{file}"')
                 else:
                     os.system(f'ebook-polish -o "{book.new_metadata_path}" -U "{file}" "{file}"')
->>>>>>> d99a3d3a
                 self.empty_metadata_temp()
                 print(f"[cover-metadata-enforcer]: DONE: '{book.title_author}.{book.file_format}': Cover & Metadata updated", flush=True)
 
