import atexit
import json
import os
import subprocess
import sys
import tempfile
import time
import shutil
import sqlite3
from pathlib import Path

from cwa_db import CWA_DB
from kindle_epub_fixer import EPUBFixer
import audiobook

# Creates a lock file unless one already exists meaning an instance of the script is
# already running, then the script is closed, the user is notified and the program
# exits with code 2
try:
    lock = open(tempfile.gettempdir() + '/ingest_processor.lock', 'x')
    lock.close()
except FileExistsError:
    print("[ingest-processor] CANCELLING... ingest-processor initiated but is already running")
    sys.exit(2)

# Defining function to delete the lock on script exit
def removeLock():
    os.remove(tempfile.gettempdir() + '/ingest_processor.lock')

# Will automatically run when the script exits
atexit.register(removeLock)

# Generates dictionary of available backup directories and their paths
backup_destinations = {
        entry.name: entry.path
        for entry in os.scandir("/config/processed_books")
        if entry.is_dir()
    }

class NewBookProcessor:
    def __init__(self, filepath: str):
        self.db = CWA_DB()
        self.cwa_settings = self.db.cwa_settings

        self.auto_convert_on = self.cwa_settings['auto_convert']
        self.target_format = self.cwa_settings['auto_convert_target_format']
        self.ingest_ignored_formats = self.cwa_settings['auto_ingest_ignored_formats']

        # Make sure it's a list, if it's a string convert it to a single-item list
        if isinstance(self.ingest_ignored_formats, str):
            self.ingest_ignored_formats = [self.ingest_ignored_formats]
        
        # Ignore temporary files during download
        self.ingest_ignored_formats.append(".crdownload") # Chromium based 
        self.ingest_ignored_formats.append(".download") # Safari
        self.ingest_ignored_formats.append(".part") #Firefox and tools (ie curl)
        
        self.convert_ignored_formats = self.cwa_settings['auto_convert_ignored_formats']
        self.is_kindle_epub_fixer = self.cwa_settings['kindle_epub_fixer']

        self.supported_book_formats = {'azw', 'azw3', 'azw4', 'cbz', 'cbr', 'cb7', 'cbc', 'chm', 'djvu', 'docx', 'epub', 'fb2', 'fbz', 'html', 'htmlz', 'lit', 'lrf', 'mobi', 'odt', 'pdf', 'prc', 'pdb', 'pml', 'rb', 'rtf', 'snb', 'tcr', 'txtz', 'txt', 'kepub'}
        self.hierarchy_of_success = {'epub', 'lit', 'mobi', 'azw', 'epub', 'azw3', 'fb2', 'fbz', 'azw4',  'prc', 'odt', 'lrf', 'pdb',  'cbz', 'pml', 'rb', 'cbr', 'cb7', 'cbc', 'chm', 'djvu', 'snb', 'tcr', 'pdf', 'docx', 'rtf', 'html', 'htmlz', 'txtz', 'txt'}
        self.supported_audiobook_formats = {'m4b', 'm4a', 'mp4'}
        self.ingest_folder, self.library_dir, self.tmp_conversion_dir = self.get_dirs("/app/calibre-web-automated/dirs.json")

        # Create the tmp_conversion_dir if it does not already exist
        Path(self.tmp_conversion_dir).mkdir(exist_ok=True)
        
        self.filepath = filepath # path of the book we're targeting
        self.filename = os.path.basename(filepath)
        self.is_target_format = bool(self.filepath.endswith(self.target_format))
        self.can_convert, self.input_format = self.can_convert_check()

        # Gets split library info from app.db and sets library dir to the split dir if split library is enabled
        self.calibre_env = os.environ.copy()
        # Enables Calibre plugins to be used from /config/plugins
        self.calibre_env["HOME"] = "/config"

        self.split_library = self.get_split_library()
        if self.split_library:
            self.library_dir = self.split_library["split_path"]
            self.calibre_env['CALIBRE_OVERRIDE_DATABASE_PATH'] = os.path.join(self.split_library["db_path"], "metadata.db")          

    
    def get_split_library(self) -> dict[str, str] | None:
        """Checks whether or not the user has split library enabled. Returns None if they don't and the path of the Split Library location if True."""
        con = sqlite3.connect("/config/app.db")
        cur = con.cursor()
        split_library = cur.execute('SELECT config_calibre_split FROM settings;').fetchone()[0]

        if split_library:
            split_path = cur.execute('SELECT config_calibre_split_dir FROM settings;').fetchone()[0]
            db_path = cur.execute('SELECT config_calibre_dir FROM settings;').fetchone()[0]
            con.close()
            return {
                "split_path":split_path,
                "db_path":db_path
                }
        else:
            con.close()
            return None


    def get_dirs(self, dirs_json_path: str) -> tuple[str, str, str]:
        dirs = {}
        with open(dirs_json_path, 'r') as f:
            dirs: dict[str, str] = json.load(f)

        ingest_folder = f"{dirs['ingest_folder']}/"
        library_dir = f"{dirs['calibre_library_dir']}/"
        tmp_conversion_dir = f"{dirs['tmp_conversion_dir']}/"

        return ingest_folder, library_dir, tmp_conversion_dir


    def can_convert_check(self) -> tuple[bool, str]:
        """When the current filepath isn't of the target format, this function will check if the file is able to be converted to the target format,
        returning a can_convert bool with the answer"""
        can_convert = False
        input_format = Path(self.filepath).suffix[1:]
        if input_format in self.supported_book_formats:
            can_convert = True
        return can_convert, input_format

    def is_supported_audiobook(self) -> bool:
         input_format = Path(self.filepath).suffix[1:]
         if input_format in self.supported_audiobook_formats:
             return True
         else:
             return False

    def backup(self, input_file, backup_type):
        try:
            output_path = backup_destinations[backup_type]
        except Exception as e:
            print(f"[ingest-processor] The following error occurred when trying to fetch the available backup dirs in /config/processed_books:\n{e}")
        try:
            shutil.copy2(input_file, output_path)
        except Exception as e:
            print(f"[ingest-processor]: ERROR - The following error occurred when trying to copy {input_file} to {output_path}:\n{e}")


    def convert_book(self, end_format=None) -> tuple[bool, str]:
        """Uses the following terminal command to convert the books provided using the calibre converter tool:\n\n--- ebook-convert myfile.input_format myfile.output_format\n\nAnd then saves the resulting files to the calibre-web import folder."""
        print(f"[ingest-processor]: Starting conversion process for {self.filename}...", flush=True)
        print(f"[ingest-processor]: Converting file from {self.input_format} to {self.target_format} format...\n", flush=True)
        print(f"\n[ingest-processor]: START_CON: Converting {self.filename}...\n", flush=True)

        if end_format == None:
            end_format = self.target_format # If end_format isn't given, the file is converted to the target format specified in the CWA Settings page

        original_filepath = Path(self.filepath)
        target_filepath = f"{self.tmp_conversion_dir}{original_filepath.stem}.{end_format}"
        try:
            t_convert_book_start = time.time()
            subprocess.run(['ebook-convert', self.filepath, target_filepath], env=self.calibre_env, check=True)
            t_convert_book_end = time.time()
            time_book_conversion = t_convert_book_end - t_convert_book_start
            print(f"\n[ingest-processor]: END_CON: Conversion of {self.filename} complete in {time_book_conversion:.2f} seconds.\n", flush=True)

            if self.cwa_settings['auto_backup_conversions']:
                self.backup(self.filepath, backup_type="converted")

            self.db.conversion_add_entry(original_filepath.stem,
                                        self.input_format,
                                        self.target_format,
                                        str(self.cwa_settings["auto_backup_conversions"]))

            return True, target_filepath

        except subprocess.CalledProcessError as e:
            print(f"\n[ingest-processor]: CON_ERROR: {self.filename} could not be converted to {end_format} due to the following error:\nEXIT/ERROR CODE: {e.returncode}\n{e.stderr}", flush=True)
            self.backup(self.filepath, backup_type="failed")
            return False, ""


    # Kepubify can only convert EPUBs to Kepubs
    def convert_to_kepub(self) -> tuple[bool,str]:
        """Kepubify is limited in that it can only convert from epub to kepub, therefore any files not already in epub need to first be converted to epub, and then to kepub"""
        if self.input_format == "epub":
            print(f"[ingest-processor]: File in epub format, converting directly to kepub...", flush=True)
            converted_filepath = self.filepath
            convert_successful = True
        else:
            print("\n[ingest-processor]: *** NOTICE TO USER: Kepubify is limited in that it can only convert from epubs. To get around this, CWA will automatically convert other"
            "supported formats to epub using the Calibre's conversion tools & then use Kepubify to produce your desired kepubs. Obviously multi-step conversions aren't ideal"
            "so if you notice issues with your converted files, bare in mind starting with epubs will ensure the best possible results***\n", flush=True)
            convert_successful, converted_filepath = self.convert_book(self.input_format, end_format="epub") # type: ignore
            
        if convert_successful:
            converted_filepath = Path(converted_filepath)
            target_filepath = f"{self.tmp_conversion_dir}{converted_filepath.stem}.kepub"
            try:
                subprocess.run(['kepubify', '--inplace', '--calibre', '--output', self.tmp_conversion_dir, converted_filepath], check=True)
                if self.cwa_settings['auto_backup_conversions']:
                    self.backup(self.filepath, backup_type="converted")

                self.db.conversion_add_entry(converted_filepath.stem,
                                            self.input_format,
                                            self.target_format,
                                            str(self.cwa_settings["auto_backup_conversions"]))

                return True, target_filepath

            except subprocess.CalledProcessError as e:
                print(f"[ingest-processor]: CON_ERROR: {self.filename} could not be converted to kepub due to the following error:\nEXIT/ERROR CODE: {e.returncode}\n{e.stderr}", flush=True)
                self.backup(converted_filepath, backup_type="failed")
                return False, ""
            except Exception as e:
                print(f"[ingest-processor] ingest-processor ran into the following error:\n{e}", flush=True)
        else:
            print(f"[ingest-processor]: An error occurred when converting the original {self.input_format} to epub. Cancelling kepub conversion...", flush=True)
            return False, ""


    def delete_current_file(self) -> None:
        """Deletes file just processed from ingest folder"""
        os.remove(self.filepath) # Removes processed file
        if not os.path.samefile(os.path.dirname(self.filepath),self.ingest_folder): # File not in ingest_folder, subdirectories to delete
            subprocess.run(["find", os.path.dirname(self.filepath), "-type", "d", "-empty", "-delete"]) # Removes any now empty folders including parent directory


    def add_book_to_library(self, book_path:str, text: bool=True, format: str="text" ) -> None:
        if self.target_format == "epub" and self.is_kindle_epub_fixer:
            self.run_kindle_epub_fixer(book_path, dest=self.tmp_conversion_dir)
            fixed_epub_path = Path(self.tmp_conversion_dir) / os.path.basename(book_path)
            if Path(fixed_epub_path).exists():
                book_path = str(fixed_epub_path)

        print("[ingest-processor]: Importing new book to CWA...")
        import_path = Path(book_path)
        import_filename = os.path.basename(book_path)
        try:
<<<<<<< HEAD

            if text:
                subprocess.run(["calibredb", "add", book_path, "--automerge", "new_record", f"--library-path={self.library_dir}"], env=self.calibre_env, check=True)
            else: #if audiobook
                meta = audiobook.get_audio_file_info(book_path, format, os.path.basename(book_path), False)
                identifiers = ""
                if len(meta[12]) != 0:
                    for i in meta[12]:
                        identifiers = identifiers + " " + i

                subprocess.run(
                    [
                        "calibredb", "add", book_path, "--automerge", "new_record",
                        "--title", meta[2],
                        "--authors", meta[3],
                        "--cover", meta[4],
                        "--tags", meta[6],
                        "--series", meta[7],
                        "--series-index", meta[8],
                        "--languages", meta[9],
                        "identifiers", identifiers,
                        f"--library-path={self.library_dir}",
                    ],
                    env=self.calibre_env,
                    check=True,
                )
            
=======
            subprocess.run(["calibredb", "add", book_path, "--automerge", self.cwa_settings['auto_ingest_automerge'], f"--library-path={self.library_dir}"], env=self.calibre_env, check=True)
>>>>>>> 1e6b3351
            print(f"[ingest-processor] Added {import_path.stem} to Calibre database", flush=True)

            if self.cwa_settings['auto_backup_imports']:
                self.backup(book_path, backup_type="imported")

            self.db.import_add_entry(import_path.stem,
                                    str(self.cwa_settings["auto_backup_imports"]))

        except subprocess.CalledProcessError as e:
            print(f"[ingest-processor] {import_path.stem} was not able to be added to the Calibre Library due to the following error:\nCALIBREDB EXIT/ERROR CODE: {e.returncode}\n{e.stderr}", flush=True)
            self.backup(book_path, backup_type="failed")
        except Exception as e:
            print(f"[ingest-processor] ingest-processor ran into the following error:\n{e}", flush=True)


    def run_kindle_epub_fixer(self, filepath:str, dest=None) -> None:
        try:
            EPUBFixer().process(input_path=filepath, output_path=dest)
            print(f"[ingest-processor] {os.path.basename(filepath)} successfully processed with the cwa-kindle-epub-fixer!")
        except Exception as e:
            print(f"[ingest-processor] An error occurred while processing {os.path.basename(filepath)} with the kindle-epub-fixer. See the following error:\n{e}")


    def empty_tmp_con_dir(self):
        try:
            files = os.listdir(self.tmp_conversion_dir)
            for file in files:
                file_path = os.path.join(self.tmp_conversion_dir, file)
                if os.path.isfile(file_path):
                    os.remove(file_path)
        except OSError:
            print(f"[ingest-processor] An error occurred while emptying {self.tmp_conversion_dir}.", flush=True)

    def set_library_permissions(self):
        try:
            subprocess.run(["chown", "-R", "abc:abc", self.library_dir], check=True)
        except subprocess.CalledProcessError as e:
            print(f"[ingest-processor] An error occurred while attempting to recursively set ownership of {self.library_dir} to abc:abc. See the following error:\n{e}", flush=True)


def main(filepath=sys.argv[1]):
    """Checks if filepath is a directory. If it is, main will be ran on every file in the given directory
    Inotifywait won't detect files inside folders if the folder was moved rather than copied"""
    ##############################################################################################
    # Truncates the filename if it is too long
    MAX_LENGTH = 150
    filename = os.path.basename(filepath)
    name, ext = os.path.splitext(filename)
    allowed_len = MAX_LENGTH - len(ext)

    if len(name) > allowed_len:
        new_name = name[:allowed_len] + ext
        new_path = os.path.join(os.path.dirname(filepath), new_name)
        os.rename(filepath, new_path)
        filepath = new_path
    ###############################################################################################
    if os.path.isdir(filepath) and Path(filepath).exists():
        # print(os.listdir(filepath))
        for filename in os.listdir(filepath):
            f = os.path.join(filepath, filename)
            if Path(f).exists():
                main(f)
        return

    nbp = NewBookProcessor(filepath)

    # Check if the user has chosen to exclude files of this type from the ingest process
    # Remove . (dot), check is against exclude whitout dot
    if Path(nbp.filename).suffix.replace('.', '') in nbp.ingest_ignored_formats:
        pass
    else:
        if nbp.is_target_format: # File can just be imported
            print(f"\n[ingest-processor]: No conversion needed for {nbp.filename}, importing now...", flush=True)
            nbp.add_book_to_library(filepath)
        elif nbp.is_supported_audiobook():
            print(f"\n[ingest-processor]: No conversion needed for {nbp.filename}, is audiobook, importing now...", flush=True)
            nbp.add_book_to_library(filepath, False, Path(nbp.filename).suffix)
        else:
            if nbp.auto_convert_on and nbp.can_convert: # File can be converted to target format and Auto-Converter is on

                if nbp.input_format in nbp.convert_ignored_formats: # File could be converted & the converter is activated but the user has specified files of this format should not be converted
                    print(f"\n[ingest-processor]: {nbp.filename} not in target format but user has told CWA not to convert this format so importing the file anyway...", flush=True)
                    nbp.add_book_to_library(filepath)
                    convert_successful = False
                elif nbp.target_format == "kepub": # File is not in the convert ignore list and target is kepub, so we start the kepub conversion process
                    convert_successful, converted_filepath = nbp.convert_to_kepub()
                else: # File is not in the convert ignore list and target is not kepub, so we start the regular conversion process
                    convert_successful, converted_filepath = nbp.convert_book()
                    
                if convert_successful: # If previous conversion process was successful, remove tmp files and import into library
                    nbp.add_book_to_library(converted_filepath) # type: ignore

            elif nbp.can_convert and not nbp.auto_convert_on: # Books not in target format but Auto-Converter is off so files are imported anyway
                print(f"\n[ingest-processor]: {nbp.filename} not in target format but CWA Auto-Convert is deactivated so importing the file anyway...", flush=True)
                nbp.add_book_to_library(filepath)
            else:
                print(f"[ingest-processor]: Cannot convert {nbp.filepath}. {nbp.input_format} is currently unsupported / is not a known ebook format.", flush=True)

        nbp.empty_tmp_con_dir()
        nbp.set_library_permissions()
        nbp.delete_current_file()
        del nbp # New in Version 2.0.0, should drastically reduce memory usage with large ingests

if __name__ == "__main__":
    main()<|MERGE_RESOLUTION|>--- conflicted
+++ resolved
@@ -231,10 +231,8 @@
         import_path = Path(book_path)
         import_filename = os.path.basename(book_path)
         try:
-<<<<<<< HEAD
-
             if text:
-                subprocess.run(["calibredb", "add", book_path, "--automerge", "new_record", f"--library-path={self.library_dir}"], env=self.calibre_env, check=True)
+                subprocess.run(["calibredb", "add", book_path, "--automerge", self.cwa_settings['auto_ingest_automerge'], f"--library-path={self.library_dir}"], env=self.calibre_env, check=True)
             else: #if audiobook
                 meta = audiobook.get_audio_file_info(book_path, format, os.path.basename(book_path), False)
                 identifiers = ""
@@ -244,7 +242,7 @@
 
                 subprocess.run(
                     [
-                        "calibredb", "add", book_path, "--automerge", "new_record",
+                        "calibredb", "add", book_path, "--automerge", self.cwa_settings['auto_ingest_automerge'],
                         "--title", meta[2],
                         "--authors", meta[3],
                         "--cover", meta[4],
@@ -259,9 +257,6 @@
                     check=True,
                 )
             
-=======
-            subprocess.run(["calibredb", "add", book_path, "--automerge", self.cwa_settings['auto_ingest_automerge'], f"--library-path={self.library_dir}"], env=self.calibre_env, check=True)
->>>>>>> 1e6b3351
             print(f"[ingest-processor] Added {import_path.stem} to Calibre database", flush=True)
 
             if self.cwa_settings['auto_backup_imports']:
