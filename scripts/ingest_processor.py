# Calibre-Web Automated – fork of Calibre-Web
# Copyright (C) 2018-2025 Calibre-Web contributors
# Copyright (C) 2024-2025 Calibre-Web Automated contributors
# SPDX-License-Identifier: GPL-3.0-or-later
# See CONTRIBUTORS for full list of authors.

import atexit
import json
import os
import subprocess
import sys
import tempfile
import time
import shutil
import sqlite3
import fcntl
from pathlib import Path

from cwa_db import CWA_DB
from kindle_epub_fixer import EPUBFixer
import audiobook
import requests

# Optional: enable GDrive sync and auto-send by importing cps modules when available
_GDRIVE_AVAILABLE = False
_CPS_AVAILABLE = False
_gdriveutils = None
_cps_config = None
fetch_and_apply_metadata = None
TaskAutoSend = None
WorkerThread = None
_ub = None

class ProcessLock:
    """Robust process lock using both file locking and PID tracking"""

    def __init__(self, lock_name="ingest_processor"):
        self.lock_name = lock_name
        self.lock_path = os.path.join(tempfile.gettempdir(), f"{lock_name}.lock")
        self.lock_file = None
        self.acquired = False

    def acquire(self, timeout=5):
        """Acquire the lock with timeout. Returns True if successful, False if another process has it."""
        try:
            # Try to open/create the lock file
            self.lock_file = open(self.lock_path, 'w+')

            # Try to acquire an exclusive lock with timeout
            start_time = time.time()
            while time.time() - start_time < timeout:
                try:
                    fcntl.flock(self.lock_file.fileno(), fcntl.LOCK_EX | fcntl.LOCK_NB)

                    # Successfully acquired lock, write our PID
                    self.lock_file.seek(0)
                    self.lock_file.write(str(os.getpid()))
                    self.lock_file.flush()
                    self.lock_file.truncate()  # Truncate at current position to remove any leftover data

                    self.acquired = True
                    print(f"[ingest-processor] Lock acquired successfully (PID: {os.getpid()})")
                    return True

                except (IOError, OSError):
                    # Lock is held by another process
                    # Check if the holding process is still alive
                    if self._check_stale_lock():
                        continue  # Try again as we cleaned up a stale lock
                    time.sleep(0.1)  # Brief wait before retry

            # Timeout reached
            holding_pid = self._get_holding_pid()
            print(f"[ingest-processor] CANCELLING... ingest-processor initiated but is already running (PID: {holding_pid})")
            self.release()
            return False

        except Exception as e:
            print(f"[ingest-processor] Error acquiring lock: {e}")
            self.release()
            return False

    def _get_holding_pid(self):
        """Get the PID of the process holding the lock"""
        try:
            if self.lock_file:
                self.lock_file.seek(0)
                pid_str = self.lock_file.read().strip()
                return int(pid_str) if pid_str.isdigit() else "unknown"
        except:
            pass
        return "unknown"

    def _check_stale_lock(self):
        """Check if the lock is stale (holding process no longer exists) and clean it up"""
        try:
            if not self.lock_file:
                return False

            self.lock_file.seek(0)
            pid_str = self.lock_file.read().strip()

            if not pid_str.isdigit():
                print("[ingest-processor] Lock file contains invalid PID, treating as stale")
                return self._cleanup_stale_lock()

            holding_pid = int(pid_str)

            # Check if process is still running
            try:
                os.kill(holding_pid, 0)  # Signal 0 just checks if process exists
                return False  # Process is still running
            except ProcessLookupError:
                # Process doesn't exist, lock is stale
                print(f"[ingest-processor] Detected stale lock from non-existent process {holding_pid}, cleaning up")
                return self._cleanup_stale_lock()
            except PermissionError:
                # Process exists but we can't signal it (different user), assume it's running
                return False

        except Exception as e:
            print(f"[ingest-processor] Error checking stale lock: {e}")
            return False

    def _cleanup_stale_lock(self):
        """Clean up a stale lock file"""
        try:
            if self.lock_file:
                try:
                    fcntl.flock(self.lock_file.fileno(), fcntl.LOCK_UN)
                except (OSError, IOError):
                    # We might not have had the lock in the first place
                    pass
                self.lock_file.close()
                self.lock_file = None

            # Remove the lock file
            if os.path.exists(self.lock_path):
                os.remove(self.lock_path)
                print(f"[ingest-processor] Cleaned up stale lock file: {self.lock_path}")

            return True
        except Exception as e:
            print(f"[ingest-processor] Error cleaning up stale lock: {e}")
            return False

    def release(self):
        """Release the lock"""
        if self.acquired and self.lock_file:
            try:
                fcntl.flock(self.lock_file.fileno(), fcntl.LOCK_UN)
                self.lock_file.close()
                self.lock_file = None

                # Remove lock file
                if os.path.exists(self.lock_path):
                    os.remove(self.lock_path)

                self.acquired = False
                print(f"[ingest-processor] Lock released (PID: {os.getpid()})")
            except Exception as e:
                print(f"[ingest-processor] Error releasing lock: {e}")
        elif self.lock_file:
            # Clean up even if we didn't successfully acquire
            try:
                self.lock_file.close()
                self.lock_file = None
            except:
                pass

# Global lock instance
process_lock = ProcessLock()

def cleanup_lock():
    """Cleanup function for atexit"""
    process_lock.release()

# Register cleanup function
atexit.register(cleanup_lock)

try:
    # Ensure project root is on sys.path to import cps
    cps_path = os.path.dirname(os.path.dirname(__file__))
    if cps_path not in sys.path:
        sys.path.append(cps_path)

    # Import GDrive functionality
    try:
        from cps import gdriveutils as _gdriveutils, config as _cps_config
        _GDRIVE_AVAILABLE = True
        print("[ingest-processor] GDrive functionality available", flush=True)
    except (ImportError, TypeError, AttributeError) as e:
        print(f"[ingest-processor] GDrive functionality not available: {e}", flush=True)
        _gdriveutils = None
        _cps_config = None
        _GDRIVE_AVAILABLE = False

    # Import auto-send and metadata functionality
    try:
        from cps.metadata_helper import fetch_and_apply_metadata
        from cps.tasks.auto_send import TaskAutoSend
        from cps.services.worker import WorkerThread
        from cps import ub as _ub
        _CPS_AVAILABLE = True
        print("[ingest-processor] Auto-send and metadata functionality available", flush=True)
    except ImportError as e:
        print(f"[ingest-processor] Auto-send/metadata functionality not available: {e}", flush=True)
        fetch_and_apply_metadata = None
        TaskAutoSend = None
        WorkerThread = None
        _ub = None
        _CPS_AVAILABLE = False

except Exception as e:
    print(f"[ingest-processor] WARN: Unexpected error during CPS path setup: {e}", flush=True)
    # Only disable if there's a fundamental path/import issue
    if '_GDRIVE_AVAILABLE' not in locals():
        _GDRIVE_AVAILABLE = False
    if '_CPS_AVAILABLE' not in locals():
        _CPS_AVAILABLE = False

def gdrive_sync_if_enabled():
    """Sync Calibre library to Google Drive if enabled in app config."""
    if _GDRIVE_AVAILABLE and getattr(_cps_config, "config_use_google_drive", False):
        try:
            _gdriveutils.updateGdriveCalibreFromLocal()
            print("[ingest-processor] GDrive sync completed.", flush=True)
        except Exception as e:
            print(f"[ingest-processor] WARN: GDrive sync failed: {e}", flush=True)

# Acquire process lock to prevent concurrent execution
if not process_lock.acquire(timeout=10):
    sys.exit(2)

# Ensure processed backups directory structure exists so backups never crash on missing folders
try:
    _processed_root = "/config/processed_books"
    os.makedirs(_processed_root, exist_ok=True)
    for _name in ("converted", "imported", "fixed_originals", "failed"):
        os.makedirs(os.path.join(_processed_root, _name), exist_ok=True)
except Exception as e:
    print(f"[ingest-processor] WARN: Could not ensure processed_books directories: {e}", flush=True)

# Generates dictionary of available backup directories and their paths
backup_destinations = {
        entry.name: entry.path
        for entry in os.scandir("/config/processed_books")
        if entry.is_dir()
    }

class NewBookProcessor:
    def __init__(self, filepath: str):
        # Settings / DB
        self.db = CWA_DB()
        self.cwa_settings = self.db.cwa_settings

        # Core ingest settings
        self.auto_convert_on = self.cwa_settings['auto_convert']
        self.target_format = self.cwa_settings['auto_convert_target_format']
        self.ingest_ignored_formats = self.cwa_settings['auto_ingest_ignored_formats']
        if isinstance(self.ingest_ignored_formats, str):
            self.ingest_ignored_formats = [self.ingest_ignored_formats]

        # Add known temporary / partial extensions
        for tmp_ext in ("crdownload", "download", "part", "uploading", "temp"):
            if tmp_ext not in self.ingest_ignored_formats:
                self.ingest_ignored_formats.append(tmp_ext)

        self.convert_ignored_formats = self.cwa_settings['auto_convert_ignored_formats']
        self.convert_retained_formats = self.cwa_settings.get('auto_convert_retained_formats', [])
        if isinstance(self.convert_retained_formats, str):
            self.convert_retained_formats = self.convert_retained_formats.split(',') if self.convert_retained_formats else []
        self.is_kindle_epub_fixer = self.cwa_settings['kindle_epub_fixer']

        # Formats
        self.supported_book_formats = {
            'acsm','azw','azw3','azw4','cbz','cbr','cb7','cbc','chm','djvu','docx','epub','fb2','fbz','html','htmlz','kepub','kfx','kfx-zip','lit','lrf','mobi','odt','pdf','prc','pdb','pml','rb','rtf','snb','tcr','txtz','txt'
        }
        self.hierarchy_of_success = {
            'epub','kepub','lit','mobi','azw','azw3','fb2','fbz','azw4','prc','odt','lrf','pdb','cbz','pml','rb','cbr','cb7','cbc','chm','djvu','snb','tcr','pdf','docx','rtf','html','htmlz','txtz','txt'
        }
        self.supported_audiobook_formats = {'m4b', 'm4a', 'mp4'}

        # Directories
        self.ingest_folder, self.library_dir, self.tmp_conversion_dir = self.get_dirs("/app/calibre-web-automated/dirs.json")
        self.ingest_folder = os.path.normpath(self.ingest_folder)
        # Ensure library_dir is consistent with the main app's config
        with sqlite3.connect("/config/app.db", timeout=30) as con:
            cur = con.cursor()
            try:
                db_path = cur.execute('SELECT config_calibre_dir FROM settings;').fetchone()[0]
                if db_path:
                    self.library_dir = db_path
            except Exception as e:
                print(f"[ingest-processor] WARN: Could not read config_calibre_dir from app.db, using default. Error: {e}", flush=True)

        Path(self.tmp_conversion_dir).mkdir(exist_ok=True)
        self.staging_dir = os.path.join(self.tmp_conversion_dir, "staging")
        Path(self.staging_dir).mkdir(exist_ok=True)

        # Current file
        self.filepath = filepath
        self.filename = os.path.basename(filepath)
        self.can_convert, self.input_format = self.can_convert_check()
        # Determine if the file is already in the desired target format using normalized extensions
        self.is_target_format = (self.input_format.lower() == str(self.target_format).lower())

        # Calibre environment
        self.calibre_env = os.environ.copy()
        self.calibre_env["HOME"] = "/config"  # Enable plugins under /config

        # Split library support
        self.split_library = self.get_split_library()
        if self.split_library:
            self.library_dir = self.split_library["split_path"]
            self.calibre_env['CALIBRE_OVERRIDE_DATABASE_PATH'] = os.path.join(self.split_library["db_path"], "metadata.db")

<<<<<<< HEAD

=======
        # Track the last added Calibre book id(s) from calibredb output
        self.last_added_book_id: int | None = None
        self.last_added_book_ids: list[int] = []

    @staticmethod
    def _parse_added_book_ids(output: str) -> list[int]:
        """Parse calibredb stdout for the 'Added book ids: X[, Y, ...]' line and return IDs.

        Handles variations like 'Added book id: 4' or 'Added book ids: 4, 5'.
        """
        try:
            import re
            m = re.search(r"Added book id[s]?:\s*([0-9,\s]+)", output, flags=re.IGNORECASE)
            if not m:
                return []
            nums = m.group(1)
            ids = [int(x.strip()) for x in nums.split(',') if x.strip().isdigit()]
            return ids
        except Exception:
            return []

    
>>>>>>> d99a3d3a
    def get_split_library(self) -> dict[str, str] | None:
        """Checks whether or not the user has split library enabled. Returns None if they don't and the path of the Split Library location if True."""
        with sqlite3.connect("/config/app.db", timeout=30) as con:
            cur = con.cursor()
            split_library = cur.execute('SELECT config_calibre_split FROM settings;').fetchone()[0]

            if split_library:
                split_path = cur.execute('SELECT config_calibre_split_dir FROM settings;').fetchone()[0]
                db_path = cur.execute('SELECT config_calibre_dir FROM settings;').fetchone()[0]
                return {
                    "split_path": split_path,
                    "db_path": db_path,
                }
            else:
                return None


    def get_dirs(self, dirs_json_path: str) -> tuple[str, str, str]:
        dirs = {}
        with open(dirs_json_path, 'r') as f:
            dirs: dict[str, str] = json.load(f)

        ingest_folder = f"{dirs['ingest_folder']}/"
        library_dir = f"{dirs['calibre_library_dir']}/"
        tmp_conversion_dir = f"{dirs['tmp_conversion_dir']}/"

        return ingest_folder, library_dir, tmp_conversion_dir


    def can_convert_check(self) -> tuple[bool, str]:
        """When the current filepath isn't of the target format, this function will check if the file is able to be converted to the target format,
        returning a can_convert bool with the answer"""
        can_convert = False
        input_format = Path(self.filepath).suffix[1:].lower()
        if input_format in self.supported_book_formats:
            can_convert = True
        return can_convert, input_format

    def is_supported_audiobook(self) -> bool:
        input_format = Path(self.filepath).suffix[1:].lower()
        if input_format in self.supported_audiobook_formats:
            return True
        else:
            return False

    def backup(self, input_file, backup_type):
        output_path = None
        try:
            output_path = backup_destinations.get(backup_type)
            if not output_path:
                raise KeyError(f"No backup destination for type '{backup_type}'")
            # Ensure destination directory exists
            os.makedirs(output_path, exist_ok=True)
            shutil.copy2(input_file, output_path)
        except Exception as e:
            # Never let backups crash ingest; just log the problem
            print(f"[ingest-processor]: ERROR - Failed to backup '{input_file}' to '{output_path}': {e}")


    def convert_book(self, end_format=None) -> tuple[bool, str]:
        """Uses the following terminal command to convert the books provided using the calibre converter tool:\n\n--- ebook-convert myfile.input_format myfile.output_format\n\nAnd then saves the resulting files to the calibre-web import folder."""
        print(f"[ingest-processor]: Starting conversion process for {self.filename}...", flush=True)
        print(f"[ingest-processor]: Converting file from {self.input_format} to {self.target_format} format...\n", flush=True)
        print(f"\n[ingest-processor]: START_CON: Converting {self.filename}...\n", flush=True)

        if end_format == None:
            end_format = self.target_format # If end_format isn't given, the file is converted to the target format specified in the CWA Settings page

        original_filepath = Path(self.filepath)
        target_filepath = f"{self.tmp_conversion_dir}{original_filepath.stem}.{end_format}"
        try:
            t_convert_book_start = time.time()
            subprocess.run(['ebook-convert', self.filepath, target_filepath], env=self.calibre_env, check=True)
            t_convert_book_end = time.time()
            time_book_conversion = t_convert_book_end - t_convert_book_start
            print(f"\n[ingest-processor]: END_CON: Conversion of {self.filename} complete in {time_book_conversion:.2f} seconds.\n", flush=True)

            if self.cwa_settings['auto_backup_conversions']:
                self.backup(self.filepath, backup_type="converted")

            self.db.conversion_add_entry(original_filepath.stem,
                                        self.input_format,
                                        self.target_format,
                                        str(self.cwa_settings["auto_backup_conversions"]))

            return True, target_filepath

        except subprocess.CalledProcessError as e:
            print(f"\n[ingest-processor]: CON_ERROR: {self.filename} could not be converted to {end_format} due to the following error:\nEXIT/ERROR CODE: {e.returncode}\n{e.stderr}", flush=True)
            self.backup(self.filepath, backup_type="failed")
            return False, ""


    # Kepubify can only convert EPUBs to Kepubs
    def convert_to_kepub(self) -> tuple[bool,str]:
        """Kepubify is limited in that it can only convert from epubs. To get around this, CWA will automatically convert other
        supported formats to epub using the Calibre's conversion tools & then use Kepubify to produce your desired kepubs. Obviously multi-step conversions aren't ideal
        so if you notice issues with your converted files, bare in mind starting with epubs will ensure the best possible results"""
        if self.input_format == "epub":
            print(f"[ingest-processor]: File in epub format, converting directly to kepub...", flush=True)
            converted_filepath = self.filepath
            convert_successful = True
        else:
            print("\n[ingest-processor]: *** NOTICE TO USER: Kepubify is limited in that it can only convert from epubs. To get around this, CWA will automatically convert other"
            "supported formats to epub using the Calibre's conversion tools & then use Kepubify to produce your desired kepubs. Obviously multi-step conversions aren't ideal"
            "so if you notice issues with your converted files, bare in mind starting with epubs will ensure the best possible results***\n", flush=True)
            convert_successful, converted_filepath = self.convert_book(end_format="epub") # type: ignore

        if convert_successful:
            converted_filepath = Path(converted_filepath)
            target_filepath = f"{self.tmp_conversion_dir}{converted_filepath.stem}.kepub"
            try:
                subprocess.run(['kepubify', '--inplace', '--calibre', '--output', self.tmp_conversion_dir, converted_filepath], check=True)
                if self.cwa_settings['auto_backup_conversions']:
                    self.backup(self.filepath, backup_type="converted")

                self.db.conversion_add_entry(converted_filepath.stem,
                                            self.input_format,
                                            self.target_format,
                                            str(self.cwa_settings["auto_backup_conversions"]))

                return True, target_filepath

            except subprocess.CalledProcessError as e:
                print(f"[ingest-processor]: CON_ERROR: {self.filename} could not be converted to kepub due to the following error:\nEXIT/ERROR CODE: {e.returncode}\n{e.stderr}", flush=True)
                self.backup(converted_filepath, backup_type="failed")
                return False, ""
            except Exception as e:
                print(f"[ingest-processor] ingest-processor ran into the following error:\n{e}", flush=True)
        else:
            print(f"[ingest-processor]: An error occurred when converting the original {self.input_format} to epub. Cancelling kepub conversion...", flush=True)
            return False, ""


    def delete_current_file(self) -> None:
        """Deletes file just processed from ingest folder"""
        try:
            if os.path.exists(self.filepath):
                os.remove(self.filepath) # Removes processed file
            else:
                # Likely a transient/temporary file (.uploading) that was renamed before we processed cleanup
                print(f"[ingest-processor] Skipping delete; file already gone: {self.filepath}", flush=True)
                return

            parent_dir = os.path.dirname(self.filepath)
            # Only attempt folder cleanup if parent still exists and isn't the ingest root
            if os.path.isdir(parent_dir) and os.path.exists(parent_dir):
                try:
                    if os.path.exists(self.ingest_folder) and os.path.normpath(parent_dir) != self.ingest_folder:
                        subprocess.run(["find", parent_dir, "-type", "d", "-empty", "-delete"], check=False)
                except Exception as e:
                    print(f"[ingest-processor] WARN: Failed pruning empty folders for {parent_dir}: {e}", flush=True)
        except Exception as e:
            print(f"[ingest-processor] WARN: Failed to delete processed file {self.filepath}: {e}", flush=True)

    def is_file_in_use(self, timeout: float = None) -> bool:
        """Wait until the file is no longer in use (write handle is closed) or timeout is reached.
        Returns True if file is ready, False if timed out or file vanished."""

        # Use configured timeout from CWA settings (default 15 minutes if not configured)
        if timeout is None:
            timeout_minutes = self.cwa_settings.get('ingest_timeout_minutes', 15)
            timeout = timeout_minutes * 60  # Convert to seconds

        start = time.time()
        while time.time() - start < timeout:
            if not os.path.exists(self.filepath):
                return False
            try:
                # lsof '-F f' gets file access mode; we check for 'w' (write).
                # Add timeout to prevent hanging (issue #654)
                result = subprocess.run(['lsof', '-F', 'f', '--', self.filepath],
                                      capture_output=True, text=True, timeout=10)
                if 'w' not in result.stdout:
                    return True # Not in use for writing
            except subprocess.TimeoutExpired:
                print("[ingest-processor] WARN: lsof command timed out. Assuming file is not in use.", flush=True)
                return True  # If lsof hangs, assume file is ready to avoid indefinite wait
            except FileNotFoundError:
                print("[ingest-processor] WARN: 'lsof' command not found. Cannot reliably check if file is in use. Proceeding with caution.", flush=True)
                return True # Fallback for systems without lsof
            except Exception as e:
                print(f"[ingest-processor] WARN: Error checking file usage with lsof: {e}", flush=True)
                # On error, wait and retry to be safe
            time.sleep(1)
        return False # Timeout reached



    def add_book_to_library(self, book_path:str, text: bool=True, format: str="text" ) -> None:
        # If kindle-epub-fixer is on, run it first and import the *fixed* file.
        if self.target_format == "epub" and self.is_kindle_epub_fixer:
            fixed_epub_path = Path(self.tmp_conversion_dir) / os.path.basename(book_path)
            self.run_kindle_epub_fixer(book_path, dest=self.tmp_conversion_dir)
            try:
                # Use the fixed path only if the fixer succeeded and created a non-empty file
                if fixed_epub_path.exists() and fixed_epub_path.stat().st_size > 0:
                    book_path = str(fixed_epub_path)
                else:
                    print(f"[ingest-processor] WARN: Kindle EPUB fixer did not produce a valid output file. Importing original.", flush=True)
            except OSError as e:
                if e.errno == 36: # Filename too long
                    print(f"[ingest-processor] Skipping file due to OS path length error: {book_path}", flush=True)
                    return
                else:
                    print(f"[ingest-processor] An error occurred while checking the fixed EPUB path on {book_path}:\n{e}", flush=True)
                    raise

        # Capture the current max(timestamp) in Calibre DB so we can detect rows whose last_modified was bumped by an overwrite
        pre_import_max_timestamp = None
        if self.cwa_settings.get('auto_ingest_automerge') == 'overwrite':
            try:
                calibre_db_path = os.path.join(self.library_dir, 'metadata.db')
                with sqlite3.connect(calibre_db_path, timeout=30) as con:
                    cur = con.cursor()
                    pre_import_max_timestamp = cur.execute('SELECT MAX(timestamp) FROM books').fetchone()[0]
            except Exception as e:
                print(f"[ingest-processor] WARN: Could not read pre-import max timestamp: {e}", flush=True)

        print("[ingest-processor]: Importing new book to CWA...")
        source_path = Path(book_path)
        if not source_path.exists() or source_path.stat().st_size == 0:
            print(f"[ingest-processor] ERROR: Import file is missing or empty, skipping: {book_path}", flush=True)
            self.backup(self.filepath, backup_type="failed") # Backup original file
            return

        # Stage file for import
        staged_path = Path(self.staging_dir) / source_path.name
        try:
            shutil.copy2(source_path, staged_path)
        except Exception as e:
            print(f"[ingest-processor] ERROR: Failed to stage file for import: {e}", flush=True)
            self.backup(self.filepath, backup_type="failed")
            return

        try:
            if text:
                result = subprocess.run([
                    "calibredb", "add", str(staged_path), "--automerge", self.cwa_settings['auto_ingest_automerge'], f"--library-path={self.library_dir}"
                ], env=self.calibre_env, check=True, capture_output=True, text=True)
                added_ids = self._parse_added_book_ids((result.stdout or '') + '\n' + (result.stderr or ''))
                if added_ids:
                    self.last_added_book_ids = added_ids
                    self.last_added_book_id = added_ids[-1]
            else:  # audiobook path
                meta = audiobook.get_audio_file_info(str(staged_path), format, os.path.basename(str(staged_path)), False)

                # Coalesce metadata to safe strings
                _title = str(meta[2]) if meta[2] else Path(staged_path).stem
                _authors = str(meta[3]) if meta[3] else ""
                _tags = str(meta[6]) if meta[6] else ""
                _series = str(meta[7]) if meta[7] else ""
                _series_index = str(meta[8]) if meta[8] is not None and meta[8] != "" else None
                _languages = str(meta[9]) if meta[9] else ""
                _cover = meta[4] if meta[4] and isinstance(meta[4], str) else None

                add_command = [
                    "calibredb", "add", str(staged_path), "--automerge", self.cwa_settings['auto_ingest_automerge'],
                    f"--library-path={self.library_dir}",
                ]
                if _title:
                    add_command.extend(["--title", _title])
                if _authors:
                    add_command.extend(["--authors", _authors])
                if _tags:
                    add_command.extend(["--tags", _tags])
                if _series:
                    add_command.extend(["--series", _series])
                if _series_index:
                    add_command.extend(["--series-index", str(_series_index)])
                if _languages:
                    add_command.extend(["--languages", _languages])
                if _cover and os.path.exists(_cover):
                    add_command.extend(["--cover", _cover])

                # Add identifiers if present; expect entries like "isbn:12345"
                try:
                    identifiers_list = meta[12] if isinstance(meta[12], (list, tuple)) else []
                except Exception:
                    identifiers_list = []
                for ident in identifiers_list:
                    if isinstance(ident, str) and ":" in ident and ident.strip():
                        add_command.extend(["--identifier", ident.strip()])

<<<<<<< HEAD
                subprocess.run(add_command, env=self.calibre_env, check=True)

=======
                result = subprocess.run(add_command, env=self.calibre_env, check=True, capture_output=True, text=True)
                added_ids = self._parse_added_book_ids((result.stdout or '') + '\n' + (result.stderr or ''))
                if added_ids:
                    self.last_added_book_ids = added_ids
                    self.last_added_book_id = added_ids[-1]
            
>>>>>>> d99a3d3a
            print(f"[ingest-processor] Added {staged_path.stem} to Calibre database", flush=True)

            if self.cwa_settings['auto_backup_imports']:
                self.backup(str(staged_path), backup_type="imported")

            self.db.import_add_entry(staged_path.stem,
                                    str(self.cwa_settings["auto_backup_imports"]))

            # Optional post-import GDrive sync
            gdrive_sync_if_enabled()

            # Fetch metadata if enabled, prefer exact book id from calibredb
            if self.last_added_book_id is not None:
                self.fetch_metadata_if_enabled(book_id=self.last_added_book_id)
            else:
                self.fetch_metadata_if_enabled(staged_path.stem)

            # Trigger auto-send for users who have it enabled
            if self.last_added_book_id is not None:
                self.trigger_auto_send_if_enabled(book_id=self.last_added_book_id, book_path=book_path)
            else:
                self.trigger_auto_send_if_enabled(staged_path.stem, book_path)

            # CRITICAL FIX: Refresh Calibre-Web's database session to make new books visible
            # This solves the issue where multiple books don't appear until container restart
            self.refresh_cwa_session()

            # Generate KOReader sync checksums for the imported book
            self.generate_book_checksums(staged_path.stem)

            # If we overwrote an existing book, Calibre does not bump books.timestamp, only last_modified.
            # Update timestamp to last_modified for any rows changed by this import so sorting by 'new' reflects overwrites.
            if self.cwa_settings.get('auto_ingest_automerge') == 'overwrite':
                try:
                    calibre_db_path = os.path.join(self.library_dir, 'metadata.db')
                    with sqlite3.connect(calibre_db_path, timeout=30) as con:
                        cur = con.cursor()
                        # pre_import_max_timestamp may be None (empty library) -> update all rows where timestamp < last_modified
                        if pre_import_max_timestamp is None:
                            cur.execute('UPDATE books SET timestamp = last_modified WHERE timestamp < last_modified')
                        else:
                            cur.execute('UPDATE books SET timestamp = last_modified WHERE last_modified > ? AND timestamp < last_modified', (pre_import_max_timestamp,))
                        affected = cur.rowcount
                        if affected:
                            print(f"[ingest-processor] INFO: Updated timestamp for {affected} overwritten book(s) to reflect latest import.", flush=True)
                except Exception as e:
                    print(f"[ingest-processor] WARN: Failed to adjust timestamps after overwrite import: {e}", flush=True)

        except subprocess.CalledProcessError as e:
            print(f"[ingest-processor] {staged_path.stem} was not able to be added to the Calibre Library due to the following error:\nCALIBREDB EXIT/ERROR CODE: {e.returncode}\n{e.stderr}", flush=True)
            self.backup(str(staged_path), backup_type="failed")
        except Exception as e:
            print(f"[ingest-processor] ingest-processor ran into the following error:\n{e}", flush=True)
        finally:
            if staged_path.exists():
                os.remove(staged_path)

    def add_format_to_book(self, book_id:int, book_path:str) -> None:
        """Attach a new format file to an existing Calibre book using calibredb add_format"""
        source_path = Path(book_path)
        if not source_path.exists() or source_path.stat().st_size == 0:
            print(f"[ingest-processor] ERROR: Source file for add_format is missing or empty, skipping: {book_path}", flush=True)
            self.backup(self.filepath, backup_type="failed") # Backup original file
            return

        # Stage file for import
        staged_path = Path(self.staging_dir) / source_path.name
        try:
            shutil.copy2(source_path, staged_path)
        except Exception as e:
            print(f"[ingest-processor] ERROR: Failed to stage file for add_format: {e}", flush=True)
            self.backup(self.filepath, backup_type="failed")
            return

        try:
            subprocess.run([
                "calibredb", "add_format", str(book_id), str(staged_path), f"--library-path={self.library_dir}"
            ], env=self.calibre_env, check=True)
            print(f"[ingest-processor] Added new format for book id {book_id}: {os.path.basename(str(staged_path))}", flush=True)
            if self.cwa_settings['auto_backup_imports']:
                self.backup(str(staged_path), backup_type="imported")
            # Optional post-add-format GDrive sync
            gdrive_sync_if_enabled()
        except subprocess.CalledProcessError as e:
            print(f"[ingest-processor] Failed to add format for book id {book_id}: {os.path.basename(str(staged_path))}\nCALIBREDB EXIT/ERROR CODE: {e.returncode}\n{e.stderr}", flush=True)
            self.backup(str(staged_path), backup_type="failed")
        except Exception as e:
            print(f"[ingest-processor] Unexpected error while adding format for book id {book_id}: {e}", flush=True)
        finally:
            if staged_path.exists():
                os.remove(staged_path)


    def run_kindle_epub_fixer(self, filepath:str, dest=None) -> None:
        try:
            EPUBFixer().process(input_path=filepath, output_path=dest)
            print(f"[ingest-processor] {os.path.basename(filepath)} successfully processed with the cwa-kindle-epub-fixer!")
        except Exception as e:
            print(f"[ingest-processor] An error occurred while processing {os.path.basename(filepath)} with the kindle-epub-fixer. See the following error:\n{e}")


    def fetch_metadata_if_enabled(self, book_title: str | None = None, book_id: int | None = None) -> None:
        """Fetch and apply metadata for newly ingested books if enabled"""
        if not _CPS_AVAILABLE:
            print("[ingest-processor] CPS modules not available, skipping metadata fetch", flush=True)
            return

        if fetch_and_apply_metadata is None:
            print("[ingest-processor] Metadata helper not available, skipping metadata fetch", flush=True)
            return

        try:
            calibre_db_path = os.path.join(self.library_dir, 'metadata.db')
            with sqlite3.connect(calibre_db_path, timeout=30) as con:
                cur = con.cursor()
                if book_id is not None:
                    cur.execute("SELECT id, title FROM books WHERE id = ?", (int(book_id),))
                else:
                    # Fallback: most recently added book
                    cur.execute("SELECT id, title FROM books ORDER BY timestamp DESC LIMIT 1")
                result = cur.fetchone()

            if not result:
                print(f"[ingest-processor] Could not find book ID for metadata fetch: {book_title}", flush=True)
                return
<<<<<<< HEAD

            book_id = result[0]
=======
                
            book_id = int(result[0])
>>>>>>> d99a3d3a
            actual_title = result[1]

            print(f"[ingest-processor] Attempting to fetch metadata for: {actual_title}", flush=True)

            # Fetch and apply metadata (now admin-controlled only)
            if fetch_and_apply_metadata(book_id):
                print(f"[ingest-processor] Successfully fetched and applied metadata for: {actual_title}", flush=True)
            else:
                print(f"[ingest-processor] No metadata improvements found for: {actual_title}", flush=True)

        except Exception as e:
            print(f"[ingest-processor] Error fetching metadata: {e}", flush=True)


    def trigger_auto_send_if_enabled(self, book_title: str | None = None, book_path: str | None = None, book_id: int | None = None) -> None:
        """Trigger auto-send for users who have it enabled"""
        if not _CPS_AVAILABLE:
            print("[ingest-processor] CPS modules not available, skipping auto-send", flush=True)
            return

        if TaskAutoSend is None or WorkerThread is None:
            print("[ingest-processor] Auto-send functionality not available, skipping auto-send", flush=True)
            return

        try:
            calibre_db_path = os.path.join(self.library_dir, 'metadata.db')
            with sqlite3.connect(calibre_db_path, timeout=30) as con:
                cur = con.cursor()
                if book_id is not None:
                    cur.execute("SELECT id, title FROM books WHERE id = ?", (int(book_id),))
                else:
                    cur.execute("SELECT id, title FROM books ORDER BY timestamp DESC LIMIT 1")
                result = cur.fetchone()

            if not result:
                print(f"[ingest-processor] Could not find book ID for auto-send: {book_title}", flush=True)
                return
<<<<<<< HEAD

            book_id = result[0]
=======
                
            book_id = int(result[0])
>>>>>>> d99a3d3a
            actual_title = result[1]

            # Get users with auto-send enabled
            app_db_path = "/config/app.db"
            with sqlite3.connect(app_db_path, timeout=30) as con:
                cur = con.cursor()
                cur.execute("""
                    SELECT id, name, kindle_mail
                    FROM user
                    WHERE auto_send_enabled = 1
                    AND kindle_mail IS NOT NULL
                    AND kindle_mail != ''
                """)
                auto_send_users = cur.fetchall()

            if not auto_send_users:
                print(f"[ingest-processor] No users with auto-send enabled found", flush=True)
                return
<<<<<<< HEAD

            # Queue auto-send tasks for each user
=======
                
            # Queue or schedule auto-send tasks for each user
>>>>>>> d99a3d3a
            for user_id, username, kindle_mail in auto_send_users:
                try:
                    delay_minutes = self.cwa_settings.get('auto_send_delay_minutes', 5)

<<<<<<< HEAD
                    # Create auto-send task
                    task_message = f"Auto-sending '{actual_title}' to {username}'s eReader(s)"
                    task = TaskAutoSend(task_message, book_id, user_id, delay_minutes)

                    # Add to worker queue
                    WorkerThread.add(username, task)

                    print(f"[ingest-processor] Queued auto-send for '{actual_title}' to user {username} ({kindle_mail})", flush=True)

=======
                    # Prefer to schedule in the long-lived web process so it shows in UI
                    scheduled_via_api = False
                    try:
                        port = os.getenv('CWA_PORT_OVERRIDE', '8083').strip()
                        if not port.isdigit():
                            port = '8083'
                        url = f"http://127.0.0.1:{port}/cwa-internal/schedule-auto-send"
                        payload = {
                            'book_id': int(book_id),
                            'user_id': int(user_id),
                            'delay_minutes': int(delay_minutes) if isinstance(delay_minutes, (int, float, str)) else 5,
                            'username': username,
                            'title': actual_title,
                        }
                        resp = requests.post(url, json=payload, timeout=5)
                        if resp.status_code == 200:
                            try:
                                run_at = resp.json().get('run_at', 'soon')
                            except Exception:
                                run_at = 'soon'
                            print(f"[ingest-processor] Scheduled auto-send at {run_at} for '{actual_title}' to user {username} ({kindle_mail}) via web process", flush=True)
                            scheduled_via_api = True
                        else:
                            print(f"[ingest-processor] WARN: Web scheduling returned {resp.status_code}, falling back to immediate queue", flush=True)
                    except Exception as api_err:
                        print(f"[ingest-processor] WARN: Failed to schedule via web API: {api_err}. Falling back to immediate queue.", flush=True)

                    if not scheduled_via_api:
                        # Fallback: queue immediately in this process (task does not sleep)
                        task_message = f"Auto-sending '{actual_title}' to {username}'s eReader(s)"
                        task = TaskAutoSend(task_message, book_id, user_id, delay_minutes)
                        WorkerThread.add(username, task)
                        print(f"[ingest-processor] Queued auto-send immediately for '{actual_title}' to user {username} ({kindle_mail})", flush=True)
                    
>>>>>>> d99a3d3a
                except Exception as e:
                    print(f"[ingest-processor] Error queuing auto-send for user {username}: {e}", flush=True)

        except Exception as e:
            print(f"[ingest-processor] Error in auto-send trigger: {e}", flush=True)


    def generate_book_checksums(self, book_title: str) -> None:
        """Generate and store partial MD5 checksums for all formats of a newly imported book

        This creates KOReader-compatible checksums that allow reading progress to sync
        between KOReader devices and Calibre-Web.

        Args:
            book_title: Title of the book (used to find the book in Calibre database)
        """
        try:
            import sqlite3
            # Import the centralized partial MD5 calculation function
            sys.path.insert(0, os.path.dirname(os.path.dirname(__file__)))
            from cps.progress_syncing.checksums import calculate_koreader_partial_md5, store_checksum, CHECKSUM_VERSION

            calibre_db_path = os.path.join(self.library_dir, 'metadata.db')

            with sqlite3.connect(calibre_db_path, timeout=30) as con:
                cur = con.cursor()

                # Find the book ID by title (most recently added if multiple matches)
                book_row = cur.execute(
                    'SELECT id, path FROM books WHERE title = ? ORDER BY timestamp DESC LIMIT 1',
                    (book_title,)
                ).fetchone()

                if not book_row:
                    print(f"[ingest-processor] Could not find book '{book_title}' in database for checksum generation", flush=True)
                    return

                book_id, book_path = book_row

                # Get all formats for this book
                formats = cur.execute(
                    'SELECT format, name FROM data WHERE book = ?',
                    (book_id,)
                ).fetchall()

                if not formats:
                    print(f"[ingest-processor] No formats found for book ID {book_id}", flush=True)
                    return

                print(f"[ingest-processor] Generating KOReader sync checksums v{CHECKSUM_VERSION} for book ID {book_id}...", flush=True)

                for format_ext, format_name in formats:
                    # Construct full file path
                    file_path = os.path.join(self.library_dir, book_path, f"{format_name}.{format_ext.lower()}")

                    if not os.path.exists(file_path):
                        print(f"[ingest-processor] WARN: File not found: {file_path}", flush=True)
                        continue

                    # Generate partial MD5 checksum using centralized function
                    checksum = calculate_koreader_partial_md5(file_path)

                    if checksum:
                        # Store using centralized manager function
                        success = store_checksum(
                            book_id=book_id,
                            book_format=format_ext.upper(),
                            checksum=checksum,
                            version=CHECKSUM_VERSION,
                            db_connection=con
                        )

                        if success:
                            print(f"[ingest-processor] Generated checksum {checksum} (v{CHECKSUM_VERSION}) for {format_ext.upper()} format", flush=True)
                        else:
                            print(f"[ingest-processor] WARN: Failed to store checksum for {format_ext.upper()} format", flush=True)
                    else:
                        print(f"[ingest-processor] WARN: Failed to generate checksum for {file_path}", flush=True)

                con.commit()
                print(f"[ingest-processor] Checksum generation complete for book ID {book_id}", flush=True)

        except Exception as e:
            print(f"[ingest-processor] Error generating book checksums: {e}", flush=True)
            # Don't fail the import if checksum generation fails


    def refresh_cwa_session(self) -> None:
        """Refresh Calibre-Web's database session to make newly added books visible

        This solves the issue where external calibredb adds aren't immediately visible
        in Calibre-Web until container restart.
        """
<<<<<<< HEAD
        if not _CPS_AVAILABLE:
            print("[ingest-processor] CPS modules not available, skipping session refresh", flush=True)
            return

        try:
            # Import here to avoid circular imports and ensure CPS is available
            from cps.tasks.database import TaskReconnectDatabase

            # Create and run the reconnect task
            task = TaskReconnectDatabase()
            print("[ingest-processor] Refreshing Calibre-Web database session...", flush=True)

            # Run the task directly - this forces a database session refresh
            # which makes newly imported books immediately visible in the UI
            task.run(None)  # worker_thread not needed for direct execution

            print("[ingest-processor] Database session refreshed successfully", flush=True)

        except ImportError as e:
            print(f"[ingest-processor] Could not import TaskReconnectDatabase: {e}", flush=True)
=======
        # Route DB reconnect via the long-lived web process to avoid cross-process config/session issues
        try:
            port = os.getenv('CWA_PORT_OVERRIDE', '8083').strip()
            if not port.isdigit():
                port = '8083'
            url = f"http://127.0.0.1:{port}/cwa-internal/reconnect-db"
            print("[ingest-processor] Refreshing Calibre-Web database session...", flush=True)
            resp = requests.post(url, timeout=5)
            if resp.status_code == 200:
                print("[ingest-processor] Database session refresh enqueued", flush=True)
            else:
                print(f"[ingest-processor] WARN: DB refresh endpoint returned {resp.status_code}", flush=True)
>>>>>>> d99a3d3a
        except Exception as e:
            print(f"[ingest-processor] WARN: Failed to call DB refresh endpoint: {e}", flush=True)
            print("[ingest-processor] Continuing despite session refresh failure - books may require manual refresh", flush=True)


    def set_library_permissions(self):
        try:
            nsm = os.getenv("NETWORK_SHARE_MODE", "false").strip().lower() in ("1", "true", "yes", "on")
            if not nsm:
                subprocess.run(["chown", "-R", "abc:abc", self.library_dir], check=True)
            else:
                print(f"[ingest-processor] NETWORK_SHARE_MODE=true detected; skipping chown of {self.library_dir}", flush=True)
        except subprocess.CalledProcessError as e:
            print(f"[ingest-processor] An error occurred while attempting to recursively set ownership of {self.library_dir} to abc:abc. See the following error:\n{e}", flush=True)


def main(filepath=None):
    """Checks if filepath is a directory. If it is, main will be ran on every file in the given directory
    Inotifywait won't detect files inside folders if the folder was moved rather than copied"""

    if filepath is None:
        if len(sys.argv) < 2:
            print("[ingest-processor] ERROR: No file path provided", flush=True)
            print("[ingest-processor] Usage: python ingest_processor.py <filepath>", flush=True)
            sys.exit(1)
        filepath = sys.argv[1]

    nbp = None
    try:
        ##############################################################################################
        # Truncates the filename if it is too long
        MAX_LENGTH = 150
        filename = os.path.basename(filepath)
        name, ext = os.path.splitext(filename)
        allowed_len = MAX_LENGTH - len(ext)

        if len(name) > allowed_len:
            new_name = name[:allowed_len] + ext
            new_path = os.path.join(os.path.dirname(filepath), new_name)
            os.rename(filepath, new_path)
            filepath = new_path
        ###############################################################################################
        if os.path.isdir(filepath) and Path(filepath).exists():
            # print(os.listdir(filepath))
            for filename in os.listdir(filepath):
                f = os.path.join(filepath, filename)
                if Path(f).exists():
                    main(f)
            return

        nbp = NewBookProcessor(filepath)

        # If this file is not an ignored temporary, wait briefly for stability to avoid importing a still-growing file
        ext_tmp_check = Path(nbp.filename).suffix.replace('.', '')
        if ext_tmp_check not in nbp.ingest_ignored_formats:
            timeout_minutes = nbp.cwa_settings.get('ingest_timeout_minutes', 15)
            print(f"[ingest-processor] Checking if file is ready (timeout: {timeout_minutes} minutes): {nbp.filename}", flush=True)
            ready = nbp.is_file_in_use()
            if not ready:
                print(f"[ingest-processor] WARN: File did not become ready in time or vanished (after {timeout_minutes} minutes): {nbp.filename}", flush=True)
                return

        # Sidecar manifest handling for explicit actions (e.g., add_format)
        manifest_path = filepath + ".cwa.json"
        try:
            if Path(manifest_path).exists():
                with open(manifest_path, 'r', encoding='utf-8') as mf:
                    manifest = json.load(mf)
                action = manifest.get("action")
                if action == "add_format":
                    try:
                        book_id = int(manifest.get("book_id", -1))
                    except Exception:
                        book_id = -1
                    if book_id > -1:
                        nbp.add_format_to_book(book_id, filepath)
                    else:
                        print(f"[ingest-processor] Invalid book_id in manifest for {os.path.basename(filepath)}", flush=True)
                    # Cleanup file and manifest regardless of outcome
                    try:
                        os.remove(manifest_path)
                    except Exception:
                        ...
                    nbp.set_library_permissions()
                    nbp.delete_current_file()
                    return
        except Exception as e:
            print(f"[ingest-processor] Error processing manifest file: {e}", flush=True)
            # Continue with normal processing if manifest handling fails

        # Check if the user has chosen to exclude files of this type from the ingest process
        # Remove . (dot), check is against exclude whitout dot
        ext = Path(nbp.filename).suffix.replace('.', '')
        if ext in nbp.ingest_ignored_formats:
            # Do NOT delete ignored temporary files; they may be renamed shortly (e.g. .uploading -> .epub)
            print(f"[ingest-processor] Skipping ignored/temporary file (no action taken): {nbp.filename}", flush=True)
            return

        if nbp.is_target_format: # File can just be imported
            print(f"\n[ingest-processor]: No conversion needed for {nbp.filename}, importing now...", flush=True)
            nbp.add_book_to_library(filepath)
        elif nbp.is_supported_audiobook():
            print(f"\n[ingest-processor]: No conversion needed for {nbp.filename}, is audiobook, importing now...", flush=True)
            nbp.add_book_to_library(filepath, False, Path(nbp.filename).suffix)
        else:
            if nbp.auto_convert_on and nbp.can_convert: # File can be converted to target format and Auto-Converter is on

                if nbp.input_format in nbp.convert_ignored_formats: # File could be converted & the converter is activated but the user has specified files of this format should not be converted
                    print(f"\n[ingest-processor]: {nbp.filename} not in target format but user has told CWA not to convert this format so importing the file anyway...", flush=True)
                    nbp.add_book_to_library(filepath)
                    convert_successful = False
                elif nbp.target_format == "kepub": # File is not in the convert ignore list and target is kepub, so we start the kepub conversion process
                    convert_successful, converted_filepath = nbp.convert_to_kepub()
                else: # File is not in the convert ignore list and target is not kepub, so we start the regular conversion process
                    convert_successful, converted_filepath = nbp.convert_book()

                if convert_successful: # If previous conversion process was successful, remove tmp files and import into library
                    nbp.add_book_to_library(converted_filepath) # type: ignore

                    # If the original format should be retained, also add it as an additional format
                    if nbp.input_format in nbp.convert_retained_formats and nbp.input_format not in nbp.ingest_ignored_formats:
                        print(f"[ingest-processor]: Retaining original format ({nbp.input_format}) for {nbp.filename}...", flush=True)
                        # Find the book that was just added to get its ID
                        try:
<<<<<<< HEAD
                            calibre_db_path = os.path.join(nbp.library_dir, 'metadata.db')
                            with sqlite3.connect(calibre_db_path, timeout=30) as con:
                                cur = con.cursor()
                                # Get the most recently added book - use title/author for more reliable matching
                                # in case of concurrent ingests
                                cur.execute("""
                                    SELECT id FROM books
                                    WHERE path = (SELECT path FROM books ORDER BY timestamp DESC LIMIT 1)
                                    ORDER BY timestamp DESC LIMIT 1
                                """)
                                result = cur.fetchone()

                            if result:
                                book_id = result[0]
                                # Verify the original file still exists before trying to add it
=======
                            # Prefer the exact id we just added if available
                            if nbp.last_added_book_id is not None:
                                target_book_id = nbp.last_added_book_id
                            else:
                                calibre_db_path = os.path.join(nbp.library_dir, 'metadata.db')
                                with sqlite3.connect(calibre_db_path, timeout=30) as con:
                                    cur = con.cursor()
                                    cur.execute("SELECT id FROM books ORDER BY timestamp DESC LIMIT 1")
                                    res = cur.fetchone()
                                    target_book_id = res[0] if res else None

                            if target_book_id is not None:
>>>>>>> d99a3d3a
                                if os.path.exists(filepath) and os.path.getsize(filepath) > 0:
                                    nbp.add_format_to_book(int(target_book_id), filepath)
                                else:
                                    print(f"[ingest-processor] Original file no longer exists or is empty, cannot retain format: {filepath}", flush=True)
                            else:
                                print(f"[ingest-processor] Could not find book ID to add retained format for: {nbp.filename}", flush=True)
                        except Exception as e:
                            print(f"[ingest-processor] Error adding retained format: {e}", flush=True)

            elif nbp.can_convert and not nbp.auto_convert_on: # Books not in target format but Auto-Converter is off so files are imported anyway
                print(f"\n[ingest-processor]: {nbp.filename} not in target format but CWA Auto-Convert is deactivated so importing the file anyway...", flush=True)
                nbp.add_book_to_library(filepath)
            else:
                print(f"[ingest-processor]: Cannot convert {nbp.filepath}. {nbp.input_format} is currently unsupported / is not a known ebook format.", flush=True)

    except Exception as e:
        print(f"[ingest-processor] Unexpected error during processing: {e}", flush=True)
        raise
    finally:
        # Ensure cleanup always happens, even if an exception occurred
        if nbp:
            try:
                nbp.set_library_permissions()
            except Exception as e:
                print(f"[ingest-processor] Error setting library permissions during cleanup: {e}", flush=True)

            try:
                nbp.delete_current_file()
            except Exception as e:
                print(f"[ingest-processor] Error deleting current file during cleanup: {e}", flush=True)

            try:
                # Cleanup the temp conversion folder, which now contains the staging dir
                shutil.rmtree(nbp.tmp_conversion_dir, ignore_errors=True)
            except Exception as e:
                print(f"[ingest-processor] Error cleaning up temp conversion directory: {e}", flush=True)

            try:
                del nbp # New in Version 2.0.0, should drastically reduce memory usage with large ingests
            except Exception:
                pass  # Ignore errors in cleanup

if __name__ == "__main__":
    main()<|MERGE_RESOLUTION|>--- conflicted
+++ resolved
@@ -315,9 +315,6 @@
             self.library_dir = self.split_library["split_path"]
             self.calibre_env['CALIBRE_OVERRIDE_DATABASE_PATH'] = os.path.join(self.split_library["db_path"], "metadata.db")
 
-<<<<<<< HEAD
-
-=======
         # Track the last added Calibre book id(s) from calibredb output
         self.last_added_book_id: int | None = None
         self.last_added_book_ids: list[int] = []
@@ -338,9 +335,6 @@
             return ids
         except Exception:
             return []
-
-    
->>>>>>> d99a3d3a
     def get_split_library(self) -> dict[str, str] | None:
         """Checks whether or not the user has split library enabled. Returns None if they don't and the path of the Split Library location if True."""
         with sqlite3.connect("/config/app.db", timeout=30) as con:
@@ -625,17 +619,11 @@
                     if isinstance(ident, str) and ":" in ident and ident.strip():
                         add_command.extend(["--identifier", ident.strip()])
 
-<<<<<<< HEAD
-                subprocess.run(add_command, env=self.calibre_env, check=True)
-
-=======
                 result = subprocess.run(add_command, env=self.calibre_env, check=True, capture_output=True, text=True)
                 added_ids = self._parse_added_book_ids((result.stdout or '') + '\n' + (result.stderr or ''))
                 if added_ids:
                     self.last_added_book_ids = added_ids
                     self.last_added_book_id = added_ids[-1]
-            
->>>>>>> d99a3d3a
             print(f"[ingest-processor] Added {staged_path.stem} to Calibre database", flush=True)
 
             if self.cwa_settings['auto_backup_imports']:
@@ -761,13 +749,8 @@
             if not result:
                 print(f"[ingest-processor] Could not find book ID for metadata fetch: {book_title}", flush=True)
                 return
-<<<<<<< HEAD
-
-            book_id = result[0]
-=======
                 
             book_id = int(result[0])
->>>>>>> d99a3d3a
             actual_title = result[1]
 
             print(f"[ingest-processor] Attempting to fetch metadata for: {actual_title}", flush=True)
@@ -805,13 +788,8 @@
             if not result:
                 print(f"[ingest-processor] Could not find book ID for auto-send: {book_title}", flush=True)
                 return
-<<<<<<< HEAD
-
-            book_id = result[0]
-=======
                 
             book_id = int(result[0])
->>>>>>> d99a3d3a
             actual_title = result[1]
 
             # Get users with auto-send enabled
@@ -830,28 +808,12 @@
             if not auto_send_users:
                 print(f"[ingest-processor] No users with auto-send enabled found", flush=True)
                 return
-<<<<<<< HEAD
-
-            # Queue auto-send tasks for each user
-=======
                 
             # Queue or schedule auto-send tasks for each user
->>>>>>> d99a3d3a
             for user_id, username, kindle_mail in auto_send_users:
                 try:
                     delay_minutes = self.cwa_settings.get('auto_send_delay_minutes', 5)
 
-<<<<<<< HEAD
-                    # Create auto-send task
-                    task_message = f"Auto-sending '{actual_title}' to {username}'s eReader(s)"
-                    task = TaskAutoSend(task_message, book_id, user_id, delay_minutes)
-
-                    # Add to worker queue
-                    WorkerThread.add(username, task)
-
-                    print(f"[ingest-processor] Queued auto-send for '{actual_title}' to user {username} ({kindle_mail})", flush=True)
-
-=======
                     # Prefer to schedule in the long-lived web process so it shows in UI
                     scheduled_via_api = False
                     try:
@@ -885,8 +847,6 @@
                         task = TaskAutoSend(task_message, book_id, user_id, delay_minutes)
                         WorkerThread.add(username, task)
                         print(f"[ingest-processor] Queued auto-send immediately for '{actual_title}' to user {username} ({kindle_mail})", flush=True)
-                    
->>>>>>> d99a3d3a
                 except Exception as e:
                     print(f"[ingest-processor] Error queuing auto-send for user {username}: {e}", flush=True)
 
@@ -980,28 +940,6 @@
         This solves the issue where external calibredb adds aren't immediately visible
         in Calibre-Web until container restart.
         """
-<<<<<<< HEAD
-        if not _CPS_AVAILABLE:
-            print("[ingest-processor] CPS modules not available, skipping session refresh", flush=True)
-            return
-
-        try:
-            # Import here to avoid circular imports and ensure CPS is available
-            from cps.tasks.database import TaskReconnectDatabase
-
-            # Create and run the reconnect task
-            task = TaskReconnectDatabase()
-            print("[ingest-processor] Refreshing Calibre-Web database session...", flush=True)
-
-            # Run the task directly - this forces a database session refresh
-            # which makes newly imported books immediately visible in the UI
-            task.run(None)  # worker_thread not needed for direct execution
-
-            print("[ingest-processor] Database session refreshed successfully", flush=True)
-
-        except ImportError as e:
-            print(f"[ingest-processor] Could not import TaskReconnectDatabase: {e}", flush=True)
-=======
         # Route DB reconnect via the long-lived web process to avoid cross-process config/session issues
         try:
             port = os.getenv('CWA_PORT_OVERRIDE', '8083').strip()
@@ -1014,7 +952,6 @@
                 print("[ingest-processor] Database session refresh enqueued", flush=True)
             else:
                 print(f"[ingest-processor] WARN: DB refresh endpoint returned {resp.status_code}", flush=True)
->>>>>>> d99a3d3a
         except Exception as e:
             print(f"[ingest-processor] WARN: Failed to call DB refresh endpoint: {e}", flush=True)
             print("[ingest-processor] Continuing despite session refresh failure - books may require manual refresh", flush=True)
@@ -1139,23 +1076,6 @@
                         print(f"[ingest-processor]: Retaining original format ({nbp.input_format}) for {nbp.filename}...", flush=True)
                         # Find the book that was just added to get its ID
                         try:
-<<<<<<< HEAD
-                            calibre_db_path = os.path.join(nbp.library_dir, 'metadata.db')
-                            with sqlite3.connect(calibre_db_path, timeout=30) as con:
-                                cur = con.cursor()
-                                # Get the most recently added book - use title/author for more reliable matching
-                                # in case of concurrent ingests
-                                cur.execute("""
-                                    SELECT id FROM books
-                                    WHERE path = (SELECT path FROM books ORDER BY timestamp DESC LIMIT 1)
-                                    ORDER BY timestamp DESC LIMIT 1
-                                """)
-                                result = cur.fetchone()
-
-                            if result:
-                                book_id = result[0]
-                                # Verify the original file still exists before trying to add it
-=======
                             # Prefer the exact id we just added if available
                             if nbp.last_added_book_id is not None:
                                 target_book_id = nbp.last_added_book_id
@@ -1168,7 +1088,6 @@
                                     target_book_id = res[0] if res else None
 
                             if target_book_id is not None:
->>>>>>> d99a3d3a
                                 if os.path.exists(filepath) and os.path.getsize(filepath) > 0:
                                     nbp.add_format_to_book(int(target_book_id), filepath)
                                 else:
